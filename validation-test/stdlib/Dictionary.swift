// RUN: rm -rf %t
// RUN: mkdir -p %t
//
// RUN: %S/../../utils/gyb %s -o %t/main.swift
// RUN: %target-clang -fobjc-arc %S/Inputs/SlurpFastEnumeration/SlurpFastEnumeration.m -c -o %t/SlurpFastEnumeration.o
// RUN: %S/../../utils/line-directive %t/main.swift -- %target-build-swift %S/Inputs/DictionaryKeyValueTypes.swift %t/main.swift -I %S/Inputs/SlurpFastEnumeration/ -Xlinker %t/SlurpFastEnumeration.o -o %t/Dictionary -Xfrontend -disable-access-control
//
// RUN: %S/../../utils/line-directive %t/main.swift -- %target-run %t/Dictionary
// REQUIRES: executable_test

// XFAIL: linux

import Darwin
import StdlibUnittest
import Foundation
import StdlibUnittestFoundationExtras

// Check that the generic parameters are called 'Key' and 'Value'.
protocol TestProtocol1 {}

extension Dictionary where Key : TestProtocol1, Value : TestProtocol1 {
  var _keyValueAreTestProtocol1: Bool {
    fatalError("not implemented")
  }
}

extension DictionaryIndex where Key : TestProtocol1, Value : TestProtocol1 {
  var _keyValueAreTestProtocol1: Bool {
    fatalError("not implemented")
  }
}

extension DictionaryIterator
  where Key : TestProtocol1, Value : TestProtocol1 {

  var _keyValueAreTestProtocol1: Bool {
    fatalError("not implemented")
  }
}


var DictionaryTestSuite = TestSuite("Dictionary")

DictionaryTestSuite.test("sizeof") {
  var dict = [ 1: "meow", 2: "meow" ]
#if arch(i386) || arch(arm)
  expectEqual(4, sizeofValue(dict))
#else
  expectEqual(8, sizeofValue(dict))
#endif
}

DictionaryTestSuite.test("valueDestruction") {
  var d1 = Dictionary<Int, TestValueTy>()
  for i in 100...110 {
    d1[i] = TestValueTy(i)
  }

  var d2 = Dictionary<TestKeyTy, TestValueTy>()
  for i in 100...110 {
    d2[TestKeyTy(i)] = TestValueTy(i)
  }
}

DictionaryTestSuite.test("COW.Smoke") {
  var d1 = Dictionary<TestKeyTy, TestValueTy>(minimumCapacity: 10)
  var identity1 = unsafeBitCast(d1, Int.self)

  d1[TestKeyTy(10)] = TestValueTy(1010)
  d1[TestKeyTy(20)] = TestValueTy(1020)
  d1[TestKeyTy(30)] = TestValueTy(1030)

  var d2 = d1
  _fixLifetime(d2)
  assert(identity1 == unsafeBitCast(d2, Int.self))

  d2[TestKeyTy(40)] = TestValueTy(2040)
  assert(identity1 != unsafeBitCast(d2, Int.self))

  d1[TestKeyTy(50)] = TestValueTy(1050)
  assert(identity1 == unsafeBitCast(d1, Int.self))

  // Keep variables alive.
  _fixLifetime(d1)
  _fixLifetime(d2)
}

func getCOWFastDictionary() -> Dictionary<Int, Int> {
  var d = Dictionary<Int, Int>(minimumCapacity: 10)
  d[10] = 1010
  d[20] = 1020
  d[30] = 1030
  return d
}

func getCOWSlowDictionary() -> Dictionary<TestKeyTy, TestValueTy> {
  var d = Dictionary<TestKeyTy, TestValueTy>(minimumCapacity: 10)
  d[TestKeyTy(10)] = TestValueTy(1010)
  d[TestKeyTy(20)] = TestValueTy(1020)
  d[TestKeyTy(30)] = TestValueTy(1030)
  return d
}

func getCOWSlowEquatableDictionary()
    -> Dictionary<TestKeyTy, TestEquatableValueTy> {
  var d = Dictionary<TestKeyTy, TestEquatableValueTy>(minimumCapacity: 10)
  d[TestKeyTy(10)] = TestEquatableValueTy(1010)
  d[TestKeyTy(20)] = TestEquatableValueTy(1020)
  d[TestKeyTy(30)] = TestEquatableValueTy(1030)
  return d
}


DictionaryTestSuite.test("COW.Fast.IndexesDontAffectUniquenessCheck") {
  var d = getCOWFastDictionary()
  var identity1 = unsafeBitCast(d, Int.self)

  var startIndex = d.startIndex
  var endIndex = d.endIndex
  assert(startIndex != endIndex)
  assert(startIndex < endIndex)
  assert(startIndex <= endIndex)
  assert(!(startIndex >= endIndex))
  assert(!(startIndex > endIndex))

  assert(identity1 == unsafeBitCast(d, Int.self))

  d[40] = 2040
  assert(identity1 == unsafeBitCast(d, Int.self))

  // Keep indexes alive during the calls above.
  _fixLifetime(startIndex)
  _fixLifetime(endIndex)
}

DictionaryTestSuite.test("COW.Slow.IndexesDontAffectUniquenessCheck") {
  var d = getCOWSlowDictionary()
  var identity1 = unsafeBitCast(d, Int.self)

  var startIndex = d.startIndex
  var endIndex = d.endIndex
  assert(startIndex != endIndex)
  assert(startIndex < endIndex)
  assert(startIndex <= endIndex)
  assert(!(startIndex >= endIndex))
  assert(!(startIndex > endIndex))
  assert(identity1 == unsafeBitCast(d, Int.self))

  d[TestKeyTy(40)] = TestValueTy(2040)
  assert(identity1 == unsafeBitCast(d, Int.self))

  // Keep indexes alive during the calls above.
  _fixLifetime(startIndex)
  _fixLifetime(endIndex)
}


DictionaryTestSuite.test("COW.Fast.SubscriptWithIndexDoesNotReallocate") {
  var d = getCOWFastDictionary()
  var identity1 = unsafeBitCast(d, Int.self)

  var startIndex = d.startIndex
  let empty = startIndex == d.endIndex
  assert((d.startIndex < d.endIndex) == !empty)
  assert(d.startIndex <= d.endIndex)
  assert((d.startIndex >= d.endIndex) == empty)
  assert(!(d.startIndex > d.endIndex))
  assert(identity1 == unsafeBitCast(d, Int.self))

  assert(d[startIndex].1 != 0)
  assert(identity1 == unsafeBitCast(d, Int.self))
}

DictionaryTestSuite.test("COW.Slow.SubscriptWithIndexDoesNotReallocate") {
  var d = getCOWSlowDictionary()
  var identity1 = unsafeBitCast(d, Int.self)

  var startIndex = d.startIndex
  let empty = startIndex == d.endIndex
  assert((d.startIndex < d.endIndex) == !empty)
  assert(d.startIndex <= d.endIndex)
  assert((d.startIndex >= d.endIndex) == empty)
  assert(!(d.startIndex > d.endIndex))
  assert(identity1 == unsafeBitCast(d, Int.self))

  assert(d[startIndex].1.value != 0)
  assert(identity1 == unsafeBitCast(d, Int.self))
}


DictionaryTestSuite.test("COW.Fast.SubscriptWithKeyDoesNotReallocate") {
  var d = getCOWFastDictionary()
  var identity1 = unsafeBitCast(d, Int.self)

  assert(d[10]! == 1010)
  assert(identity1 == unsafeBitCast(d, Int.self))

  // Insert a new key-value pair.
  d[40] = 2040
  assert(identity1 == unsafeBitCast(d, Int.self))
  assert(d.length == 4)
  assert(d[10]! == 1010)
  assert(d[20]! == 1020)
  assert(d[30]! == 1030)
  assert(d[40]! == 2040)

  // Overwrite a value in existing binding.
  d[10] = 2010
  assert(identity1 == unsafeBitCast(d, Int.self))
  assert(d.length == 4)
  assert(d[10]! == 2010)
  assert(d[20]! == 1020)
  assert(d[30]! == 1030)
  assert(d[40]! == 2040)

  // Delete an existing key.
  d[10] = nil
  assert(identity1 == unsafeBitCast(d, Int.self))
  assert(d.length == 3)
  assert(d[20]! == 1020)
  assert(d[30]! == 1030)
  assert(d[40]! == 2040)

  // Try to delete a key that does not exist.
  d[42] = nil
  assert(identity1 == unsafeBitCast(d, Int.self))
  assert(d.length == 3)
  assert(d[20]! == 1020)
  assert(d[30]! == 1030)
  assert(d[40]! == 2040)

  do {
    var d2: [MinimalHashableValue : OpaqueValue<Int>] = [:]
    MinimalHashableValue.timesEqualEqualWasCalled = 0
    MinimalHashableValue.timesHashValueWasCalled = 0
    expectEmpty(d2[MinimalHashableValue(42)])

    // If the dictionary is empty, we shouldn't be computing the hash value of
    // the provided key.
    expectEqual(0, MinimalHashableValue.timesEqualEqualWasCalled)
    expectEqual(0, MinimalHashableValue.timesHashValueWasCalled)
  }
}

DictionaryTestSuite.test("COW.Slow.SubscriptWithKeyDoesNotReallocate") {
  var d = getCOWSlowDictionary()
  var identity1 = unsafeBitCast(d, Int.self)

  assert(d[TestKeyTy(10)]!.value == 1010)
  assert(identity1 == unsafeBitCast(d, Int.self))

  // Insert a new key-value pair.
  d[TestKeyTy(40)] = TestValueTy(2040)
  assert(identity1 == unsafeBitCast(d, Int.self))
  assert(d.length == 4)
  assert(d[TestKeyTy(10)]!.value == 1010)
  assert(d[TestKeyTy(20)]!.value == 1020)
  assert(d[TestKeyTy(30)]!.value == 1030)
  assert(d[TestKeyTy(40)]!.value == 2040)

  // Overwrite a value in existing binding.
  d[TestKeyTy(10)] = TestValueTy(2010)
  assert(identity1 == unsafeBitCast(d, Int.self))
  assert(d.length == 4)
  assert(d[TestKeyTy(10)]!.value == 2010)
  assert(d[TestKeyTy(20)]!.value == 1020)
  assert(d[TestKeyTy(30)]!.value == 1030)
  assert(d[TestKeyTy(40)]!.value == 2040)

  // Delete an existing key.
  d[TestKeyTy(10)] = nil
  assert(identity1 == unsafeBitCast(d, Int.self))
  assert(d.length == 3)
  assert(d[TestKeyTy(20)]!.value == 1020)
  assert(d[TestKeyTy(30)]!.value == 1030)
  assert(d[TestKeyTy(40)]!.value == 2040)

  // Try to delete a key that does not exist.
  d[TestKeyTy(42)] = nil
  assert(identity1 == unsafeBitCast(d, Int.self))
  assert(d.length == 3)
  assert(d[TestKeyTy(20)]!.value == 1020)
  assert(d[TestKeyTy(30)]!.value == 1030)
  assert(d[TestKeyTy(40)]!.value == 2040)

  do {
    var d2: [MinimalHashableClass : OpaqueValue<Int>] = [:]
    MinimalHashableClass.timesEqualEqualWasCalled = 0
    MinimalHashableClass.timesHashValueWasCalled = 0

    expectEmpty(d2[MinimalHashableClass(42)])

    // If the dictionary is empty, we shouldn't be computing the hash value of
    // the provided key.
    expectEqual(0, MinimalHashableClass.timesEqualEqualWasCalled)
    expectEqual(0, MinimalHashableClass.timesHashValueWasCalled)
  }
}


DictionaryTestSuite.test("COW.Fast.UpdateValueForKeyDoesNotReallocate") {
  do {
    var d1 = getCOWFastDictionary()
    var identity1 = unsafeBitCast(d1, Int.self)

    // Insert a new key-value pair.
    assert(d1.updateValue(2040, forKey: 40) == .None)
    assert(identity1 == unsafeBitCast(d1, Int.self))
    assert(d1[40]! == 2040)

    // Overwrite a value in existing binding.
    assert(d1.updateValue(2010, forKey: 10)! == 1010)
    assert(identity1 == unsafeBitCast(d1, Int.self))
    assert(d1[10]! == 2010)
  }

  do {
    var d1 = getCOWFastDictionary()
    var identity1 = unsafeBitCast(d1, Int.self)

    var d2 = d1
    assert(identity1 == unsafeBitCast(d1, Int.self))
    assert(identity1 == unsafeBitCast(d2, Int.self))

    // Insert a new key-value pair.
    d2.updateValue(2040, forKey: 40)
    assert(identity1 == unsafeBitCast(d1, Int.self))
    assert(identity1 != unsafeBitCast(d2, Int.self))

    assert(d1.length == 3)
    assert(d1[10]! == 1010)
    assert(d1[20]! == 1020)
    assert(d1[30]! == 1030)
    assert(d1[40] == .None)

    assert(d2.length == 4)
    assert(d2[10]! == 1010)
    assert(d2[20]! == 1020)
    assert(d2[30]! == 1030)
    assert(d2[40]! == 2040)

    // Keep variables alive.
    _fixLifetime(d1)
    _fixLifetime(d2)
  }

  do {
    var d1 = getCOWFastDictionary()
    var identity1 = unsafeBitCast(d1, Int.self)

    var d2 = d1
    assert(identity1 == unsafeBitCast(d1, Int.self))
    assert(identity1 == unsafeBitCast(d2, Int.self))

    // Overwrite a value in existing binding.
    d2.updateValue(2010, forKey: 10)
    assert(identity1 == unsafeBitCast(d1, Int.self))
    assert(identity1 != unsafeBitCast(d2, Int.self))

    assert(d1.length == 3)
    assert(d1[10]! == 1010)
    assert(d1[20]! == 1020)
    assert(d1[30]! == 1030)

    assert(d2.length == 3)
    assert(d2[10]! == 2010)
    assert(d2[20]! == 1020)
    assert(d2[30]! == 1030)

    // Keep variables alive.
    _fixLifetime(d1)
    _fixLifetime(d2)
  }
}

DictionaryTestSuite.test("COW.Slow.AddDoesNotReallocate") {
  do {
    var d1 = getCOWSlowDictionary()
    var identity1 = unsafeBitCast(d1, Int.self)

    // Insert a new key-value pair.
    assert(d1.updateValue(TestValueTy(2040), forKey: TestKeyTy(40)) == nil)
    assert(identity1 == unsafeBitCast(d1, Int.self))
    assert(d1.length == 4)
    assert(d1[TestKeyTy(40)]!.value == 2040)

    // Overwrite a value in existing binding.
    assert(d1.updateValue(TestValueTy(2010), forKey: TestKeyTy(10))!.value == 1010)
    assert(identity1 == unsafeBitCast(d1, Int.self))
    assert(d1.length == 4)
    assert(d1[TestKeyTy(10)]!.value == 2010)
  }

  do {
    var d1 = getCOWSlowDictionary()
    var identity1 = unsafeBitCast(d1, Int.self)

    var d2 = d1
    assert(identity1 == unsafeBitCast(d1, Int.self))
    assert(identity1 == unsafeBitCast(d2, Int.self))

    // Insert a new key-value pair.
    d2.updateValue(TestValueTy(2040), forKey: TestKeyTy(40))
    assert(identity1 == unsafeBitCast(d1, Int.self))
    assert(identity1 != unsafeBitCast(d2, Int.self))

    assert(d1.length == 3)
    assert(d1[TestKeyTy(10)]!.value == 1010)
    assert(d1[TestKeyTy(20)]!.value == 1020)
    assert(d1[TestKeyTy(30)]!.value == 1030)
    assert(d1[TestKeyTy(40)] == nil)

    assert(d2.length == 4)
    assert(d2[TestKeyTy(10)]!.value == 1010)
    assert(d2[TestKeyTy(20)]!.value == 1020)
    assert(d2[TestKeyTy(30)]!.value == 1030)
    assert(d2[TestKeyTy(40)]!.value == 2040)

    // Keep variables alive.
    _fixLifetime(d1)
    _fixLifetime(d2)
  }

  do {
    var d1 = getCOWSlowDictionary()
    var identity1 = unsafeBitCast(d1, Int.self)

    var d2 = d1
    assert(identity1 == unsafeBitCast(d1, Int.self))
    assert(identity1 == unsafeBitCast(d2, Int.self))

    // Overwrite a value in existing binding.
    d2.updateValue(TestValueTy(2010), forKey: TestKeyTy(10))
    assert(identity1 == unsafeBitCast(d1, Int.self))
    assert(identity1 != unsafeBitCast(d2, Int.self))

    assert(d1.length == 3)
    assert(d1[TestKeyTy(10)]!.value == 1010)
    assert(d1[TestKeyTy(20)]!.value == 1020)
    assert(d1[TestKeyTy(30)]!.value == 1030)

    assert(d2.length == 3)
    assert(d2[TestKeyTy(10)]!.value == 2010)
    assert(d2[TestKeyTy(20)]!.value == 1020)
    assert(d2[TestKeyTy(30)]!.value == 1030)

    // Keep variables alive.
    _fixLifetime(d1)
    _fixLifetime(d2)
  }
}


DictionaryTestSuite.test("COW.Fast.IndexForKeyDoesNotReallocate") {
  var d = getCOWFastDictionary()
  var identity1 = unsafeBitCast(d, Int.self)

  // Find an existing key.
  do {
    var foundIndex1 = d.indexForKey(10)!
    assert(identity1 == unsafeBitCast(d, Int.self))

    var foundIndex2 = d.indexForKey(10)!
    assert(foundIndex1 == foundIndex2)

    assert(d[foundIndex1].0 == 10)
    assert(d[foundIndex1].1 == 1010)
    assert(identity1 == unsafeBitCast(d, Int.self))
  }

  // Try to find a key that is not present.
  do {
    var foundIndex1 = d.indexForKey(1111)
    assert(foundIndex1 == nil)
    assert(identity1 == unsafeBitCast(d, Int.self))
  }

  do {
    var d2: [MinimalHashableValue : OpaqueValue<Int>] = [:]
    MinimalHashableValue.timesEqualEqualWasCalled = 0
    MinimalHashableValue.timesHashValueWasCalled = 0
    expectEmpty(d2.indexForKey(MinimalHashableValue(42)))

    // If the dictionary is empty, we shouldn't be computing the hash value of
    // the provided key.
    expectEqual(0, MinimalHashableValue.timesEqualEqualWasCalled)
    expectEqual(0, MinimalHashableValue.timesHashValueWasCalled)
  }
}

DictionaryTestSuite.test("COW.Slow.IndexForKeyDoesNotReallocate") {
  var d = getCOWSlowDictionary()
  var identity1 = unsafeBitCast(d, Int.self)

  // Find an existing key.
  do {
    var foundIndex1 = d.indexForKey(TestKeyTy(10))!
    assert(identity1 == unsafeBitCast(d, Int.self))

    var foundIndex2 = d.indexForKey(TestKeyTy(10))!
    assert(foundIndex1 == foundIndex2)

    assert(d[foundIndex1].0 == TestKeyTy(10))
    assert(d[foundIndex1].1.value == 1010)
    assert(identity1 == unsafeBitCast(d, Int.self))
  }

  // Try to find a key that is not present.
  do {
    var foundIndex1 = d.indexForKey(TestKeyTy(1111))
    assert(foundIndex1 == nil)
    assert(identity1 == unsafeBitCast(d, Int.self))
  }

  do {
    var d2: [MinimalHashableClass : OpaqueValue<Int>] = [:]
    MinimalHashableClass.timesEqualEqualWasCalled = 0
    MinimalHashableClass.timesHashValueWasCalled = 0
    expectEmpty(d2.indexForKey(MinimalHashableClass(42)))

    // If the dictionary is empty, we shouldn't be computing the hash value of
    // the provided key.
    expectEqual(0, MinimalHashableClass.timesEqualEqualWasCalled)
    expectEqual(0, MinimalHashableClass.timesHashValueWasCalled)
  }
}


DictionaryTestSuite.test("COW.Fast.RemoveAtDoesNotReallocate") {
  do {
    var d = getCOWFastDictionary()
    var identity1 = unsafeBitCast(d, Int.self)

    let foundIndex1 = d.indexForKey(10)!
    assert(identity1 == unsafeBitCast(d, Int.self))

    assert(d[foundIndex1].0 == 10)
    assert(d[foundIndex1].1 == 1010)

    let removed = d.removeAt(foundIndex1)
    assert(removed.0 == 10)
    assert(removed.1 == 1010)

    assert(identity1 == unsafeBitCast(d, Int.self))
    assert(d.indexForKey(10) == nil)
  }

  do {
    var d1 = getCOWFastDictionary()
    var identity1 = unsafeBitCast(d1, Int.self)

    var d2 = d1
    assert(identity1 == unsafeBitCast(d1, Int.self))
    assert(identity1 == unsafeBitCast(d2, Int.self))

    var foundIndex1 = d2.indexForKey(10)!
    assert(d2[foundIndex1].0 == 10)
    assert(d2[foundIndex1].1 == 1010)
    assert(identity1 == unsafeBitCast(d1, Int.self))
    assert(identity1 == unsafeBitCast(d2, Int.self))

    let removed = d2.removeAt(foundIndex1)
    assert(removed.0 == 10)
    assert(removed.1 == 1010)

    assert(identity1 == unsafeBitCast(d1, Int.self))
    assert(identity1 != unsafeBitCast(d2, Int.self))
    assert(d2.indexForKey(10) == nil)
  }
}

DictionaryTestSuite.test("COW.Slow.RemoveAtDoesNotReallocate") {
  do {
    var d = getCOWSlowDictionary()
    var identity1 = unsafeBitCast(d, Int.self)

    var foundIndex1 = d.indexForKey(TestKeyTy(10))!
    assert(identity1 == unsafeBitCast(d, Int.self))

    assert(d[foundIndex1].0 == TestKeyTy(10))
    assert(d[foundIndex1].1.value == 1010)

    let removed = d.removeAt(foundIndex1)
    assert(removed.0 == TestKeyTy(10))
    assert(removed.1.value == 1010)

    assert(identity1 == unsafeBitCast(d, Int.self))
    assert(d.indexForKey(TestKeyTy(10)) == nil)
  }

  do {
    var d1 = getCOWSlowDictionary()
    var identity1 = unsafeBitCast(d1, Int.self)

    var d2 = d1
    assert(identity1 == unsafeBitCast(d1, Int.self))
    assert(identity1 == unsafeBitCast(d2, Int.self))

    var foundIndex1 = d2.indexForKey(TestKeyTy(10))!
    assert(d2[foundIndex1].0 == TestKeyTy(10))
    assert(d2[foundIndex1].1.value == 1010)

    let removed = d2.removeAt(foundIndex1)
    assert(removed.0 == TestKeyTy(10))
    assert(removed.1.value == 1010)

    assert(identity1 == unsafeBitCast(d1, Int.self))
    assert(identity1 != unsafeBitCast(d2, Int.self))
    assert(d2.indexForKey(TestKeyTy(10)) == nil)
  }
}


DictionaryTestSuite.test("COW.Fast.RemoveValueForKeyDoesNotReallocate") {
  do {
    var d1 = getCOWFastDictionary()
    var identity1 = unsafeBitCast(d1, Int.self)

    var deleted = d1.removeValueForKey(0)
    assert(deleted == nil)
    assert(identity1 == unsafeBitCast(d1, Int.self))

    deleted = d1.removeValueForKey(10)
    assert(deleted! == 1010)
    assert(identity1 == unsafeBitCast(d1, Int.self))

    // Keep variables alive.
    _fixLifetime(d1)
  }

  do {
    var d1 = getCOWFastDictionary()
    var identity1 = unsafeBitCast(d1, Int.self)

    var d2 = d1
    var deleted = d2.removeValueForKey(0)
    assert(deleted == nil)
    assert(identity1 == unsafeBitCast(d1, Int.self))
    assert(identity1 == unsafeBitCast(d2, Int.self))

    deleted = d2.removeValueForKey(10)
    assert(deleted! == 1010)
    assert(identity1 == unsafeBitCast(d1, Int.self))
    assert(identity1 != unsafeBitCast(d2, Int.self))

    // Keep variables alive.
    _fixLifetime(d1)
    _fixLifetime(d2)
  }
}

DictionaryTestSuite.test("COW.Slow.RemoveValueForKeyDoesNotReallocate") {
  do {
    var d1 = getCOWSlowDictionary()
    var identity1 = unsafeBitCast(d1, Int.self)

    var deleted = d1.removeValueForKey(TestKeyTy(0))
    assert(deleted == nil)
    assert(identity1 == unsafeBitCast(d1, Int.self))

    deleted = d1.removeValueForKey(TestKeyTy(10))
    assert(deleted!.value == 1010)
    assert(identity1 == unsafeBitCast(d1, Int.self))

    // Keep variables alive.
    _fixLifetime(d1)
  }

  do {
    var d1 = getCOWSlowDictionary()
    var identity1 = unsafeBitCast(d1, Int.self)

    var d2 = d1
    var deleted = d2.removeValueForKey(TestKeyTy(0))
    assert(deleted == nil)
    assert(identity1 == unsafeBitCast(d1, Int.self))
    assert(identity1 == unsafeBitCast(d2, Int.self))

    deleted = d2.removeValueForKey(TestKeyTy(10))
    assert(deleted!.value == 1010)
    assert(identity1 == unsafeBitCast(d1, Int.self))
    assert(identity1 != unsafeBitCast(d2, Int.self))

    // Keep variables alive.
    _fixLifetime(d1)
    _fixLifetime(d2)
  }
}


DictionaryTestSuite.test("COW.Fast.RemoveAllDoesNotReallocate") {
  do {
    var d = getCOWFastDictionary()
    let originalCapacity = d._variantStorage.native.capacity
    assert(d.length == 3)
    assert(d[10]! == 1010)

    d.removeAll()
    // We cannot assert that identity changed, since the new buffer of smaller
    // size can be allocated at the same address as the old one.
    var identity1 = unsafeBitCast(d, Int.self)
    assert(d._variantStorage.native.capacity < originalCapacity)
    assert(d.length == 0)
    assert(d[10] == nil)

    d.removeAll()
    assert(identity1 == unsafeBitCast(d, Int.self))
    assert(d.length == 0)
    assert(d[10] == nil)
  }

  do {
    var d = getCOWFastDictionary()
    var identity1 = unsafeBitCast(d, Int.self)
    let originalCapacity = d._variantStorage.native.capacity
    assert(d.length == 3)
    assert(d[10]! == 1010)

    d.removeAll(keepingCapacity: true)
    assert(identity1 == unsafeBitCast(d, Int.self))
    assert(d._variantStorage.native.capacity == originalCapacity)
    assert(d.length == 0)
    assert(d[10] == nil)

    d.removeAll(keepingCapacity: true)
    assert(identity1 == unsafeBitCast(d, Int.self))
    assert(d._variantStorage.native.capacity == originalCapacity)
    assert(d.length == 0)
    assert(d[10] == nil)
  }

  do {
    var d1 = getCOWFastDictionary()
    var identity1 = unsafeBitCast(d1, Int.self)
    assert(d1.length == 3)
    assert(d1[10]! == 1010)

    var d2 = d1
    d2.removeAll()
    var identity2 = unsafeBitCast(d2, Int.self)
    assert(identity1 == unsafeBitCast(d1, Int.self))
    assert(identity2 != identity1)
    assert(d1.length == 3)
    assert(d1[10]! == 1010)
    assert(d2.length == 0)
    assert(d2[10] == nil)

    // Keep variables alive.
    _fixLifetime(d1)
    _fixLifetime(d2)
  }

  do {
    var d1 = getCOWFastDictionary()
    var identity1 = unsafeBitCast(d1, Int.self)
    let originalCapacity = d1._variantStorage.native.capacity
    assert(d1.length == 3)
    assert(d1[10] == 1010)

    var d2 = d1
    d2.removeAll(keepingCapacity: true)
    var identity2 = unsafeBitCast(d2, Int.self)
    assert(identity1 == unsafeBitCast(d1, Int.self))
    assert(identity2 != identity1)
    assert(d1.length == 3)
    assert(d1[10]! == 1010)
    assert(d2._variantStorage.native.capacity == originalCapacity)
    assert(d2.length == 0)
    assert(d2[10] == nil)

    // Keep variables alive.
    _fixLifetime(d1)
    _fixLifetime(d2)
  }
}

DictionaryTestSuite.test("COW.Slow.RemoveAllDoesNotReallocate") {
  do {
    var d = getCOWSlowDictionary()
    let originalCapacity = d._variantStorage.native.capacity
    assert(d.length == 3)
    assert(d[TestKeyTy(10)]!.value == 1010)

    d.removeAll()
    // We cannot assert that identity changed, since the new buffer of smaller
    // size can be allocated at the same address as the old one.
    var identity1 = unsafeBitCast(d, Int.self)
    assert(d._variantStorage.native.capacity < originalCapacity)
    assert(d.length == 0)
    assert(d[TestKeyTy(10)] == nil)

    d.removeAll()
    assert(identity1 == unsafeBitCast(d, Int.self))
    assert(d.length == 0)
    assert(d[TestKeyTy(10)] == nil)
  }

  do {
    var d = getCOWSlowDictionary()
    var identity1 = unsafeBitCast(d, Int.self)
    let originalCapacity = d._variantStorage.native.capacity
    assert(d.length == 3)
    assert(d[TestKeyTy(10)]!.value == 1010)

    d.removeAll(keepingCapacity: true)
    assert(identity1 == unsafeBitCast(d, Int.self))
    assert(d._variantStorage.native.capacity == originalCapacity)
    assert(d.length == 0)
    assert(d[TestKeyTy(10)] == nil)

    d.removeAll(keepingCapacity: true)
    assert(identity1 == unsafeBitCast(d, Int.self))
    assert(d._variantStorage.native.capacity == originalCapacity)
    assert(d.length == 0)
    assert(d[TestKeyTy(10)] == nil)
  }

  do {
    var d1 = getCOWSlowDictionary()
    var identity1 = unsafeBitCast(d1, Int.self)
    assert(d1.length == 3)
    assert(d1[TestKeyTy(10)]!.value == 1010)

    var d2 = d1
    d2.removeAll()
    var identity2 = unsafeBitCast(d2, Int.self)
    assert(identity1 == unsafeBitCast(d1, Int.self))
    assert(identity2 != identity1)
    assert(d1.length == 3)
    assert(d1[TestKeyTy(10)]!.value == 1010)
    assert(d2.length == 0)
    assert(d2[TestKeyTy(10)] == nil)

    // Keep variables alive.
    _fixLifetime(d1)
    _fixLifetime(d2)
  }

  do {
    var d1 = getCOWSlowDictionary()
    var identity1 = unsafeBitCast(d1, Int.self)
    let originalCapacity = d1._variantStorage.native.capacity
    assert(d1.length == 3)
    assert(d1[TestKeyTy(10)]!.value == 1010)

    var d2 = d1
    d2.removeAll(keepingCapacity: true)
    var identity2 = unsafeBitCast(d2, Int.self)
    assert(identity1 == unsafeBitCast(d1, Int.self))
    assert(identity2 != identity1)
    assert(d1.length == 3)
    assert(d1[TestKeyTy(10)]!.value == 1010)
    assert(d2._variantStorage.native.capacity == originalCapacity)
    assert(d2.length == 0)
    assert(d2[TestKeyTy(10)] == nil)

    // Keep variables alive.
    _fixLifetime(d1)
    _fixLifetime(d2)
  }
}


DictionaryTestSuite.test("COW.Fast.CountDoesNotReallocate") {
  var d = getCOWFastDictionary()
  var identity1 = unsafeBitCast(d, Int.self)

  assert(d.length == 3)
  assert(identity1 == unsafeBitCast(d, Int.self))
}

DictionaryTestSuite.test("COW.Slow.CountDoesNotReallocate") {
  var d = getCOWSlowDictionary()
  var identity1 = unsafeBitCast(d, Int.self)

  assert(d.length == 3)
  assert(identity1 == unsafeBitCast(d, Int.self))
}


DictionaryTestSuite.test("COW.Fast.GenerateDoesNotReallocate") {
  var d = getCOWFastDictionary()
  var identity1 = unsafeBitCast(d, Int.self)

  var iter = d.iterator()
  var pairs = Array<(Int, Int)>()
  while let (key, value) = iter.next() {
    pairs += [(key, value)]
  }
  assert(equalsUnordered(pairs, [ (10, 1010), (20, 1020), (30, 1030) ]))
  assert(identity1 == unsafeBitCast(d, Int.self))
}

DictionaryTestSuite.test("COW.Slow.GenerateDoesNotReallocate") {
  var d = getCOWSlowDictionary()
  var identity1 = unsafeBitCast(d, Int.self)

  var iter = d.iterator()
  var pairs = Array<(Int, Int)>()
  while let (key, value) = iter.next() {
    // FIXME: This doesn't work (<rdar://problem/17751308> Can't +=
    // with array literal of pairs)
    // pairs += [(key.value, value.value)]

    // FIXME: This doesn't work (<rdar://problem/17750582> generics over tuples)
    // pairs.append((key.value, value.value))

    // FIXME: This doesn't work (<rdar://problem/17751359>)
    // pairs.append(key.value, value.value)

    let kv = (key.value, value.value)
    pairs += [kv]
  }
  assert(equalsUnordered(pairs, [ (10, 1010), (20, 1020), (30, 1030) ]))
  assert(identity1 == unsafeBitCast(d, Int.self))
}


DictionaryTestSuite.test("COW.Fast.EqualityTestDoesNotReallocate") {
  var d1 = getCOWFastDictionary()
  var identity1 = unsafeBitCast(d1, Int.self)

  var d2 = getCOWFastDictionary()
  var identity2 = unsafeBitCast(d2, Int.self)

  assert(d1 == d2)
  assert(identity1 == unsafeBitCast(d1, Int.self))
  assert(identity2 == unsafeBitCast(d2, Int.self))

  d2[40] = 2040
  assert(d1 != d2)
  assert(identity1 == unsafeBitCast(d1, Int.self))
  assert(identity2 == unsafeBitCast(d2, Int.self))
}

DictionaryTestSuite.test("COW.Slow.EqualityTestDoesNotReallocate") {
  var d1 = getCOWSlowEquatableDictionary()
  var identity1 = unsafeBitCast(d1, Int.self)

  var d2 = getCOWSlowEquatableDictionary()
  var identity2 = unsafeBitCast(d2, Int.self)

  assert(d1 == d2)
  assert(identity1 == unsafeBitCast(d1, Int.self))
  assert(identity2 == unsafeBitCast(d2, Int.self))

  d2[TestKeyTy(40)] = TestEquatableValueTy(2040)
  assert(d1 != d2)
  assert(identity1 == unsafeBitCast(d1, Int.self))
  assert(identity2 == unsafeBitCast(d2, Int.self))
}


//===---
// Native dictionary tests.
//===---

func helperDeleteThree(k1: TestKeyTy, _ k2: TestKeyTy, _ k3: TestKeyTy) {
  var d1 = Dictionary<TestKeyTy, TestValueTy>(minimumCapacity: 10)

  d1[k1] = TestValueTy(1010)
  d1[k2] = TestValueTy(1020)
  d1[k3] = TestValueTy(1030)

  assert(d1[k1]!.value == 1010)
  assert(d1[k2]!.value == 1020)
  assert(d1[k3]!.value == 1030)

  d1[k1] = nil
  assert(d1[k2]!.value == 1020)
  assert(d1[k3]!.value == 1030)

  d1[k2] = nil
  assert(d1[k3]!.value == 1030)

  d1[k3] = nil
  assert(d1.length == 0)
}

DictionaryTestSuite.test("deleteChainCollision") {
  var k1 = TestKeyTy(value: 10, hashValue: 0)
  var k2 = TestKeyTy(value: 20, hashValue: 0)
  var k3 = TestKeyTy(value: 30, hashValue: 0)

  helperDeleteThree(k1, k2, k3)
}

DictionaryTestSuite.test("deleteChainNoCollision") {
  var k1 = TestKeyTy(value: 10, hashValue: 0)
  var k2 = TestKeyTy(value: 20, hashValue: 1)
  var k3 = TestKeyTy(value: 30, hashValue: 2)

  helperDeleteThree(k1, k2, k3)
}

DictionaryTestSuite.test("deleteChainCollision2") {
  var k1_0 = TestKeyTy(value: 10, hashValue: 0)
  var k2_0 = TestKeyTy(value: 20, hashValue: 0)
  var k3_2 = TestKeyTy(value: 30, hashValue: 2)
  var k4_0 = TestKeyTy(value: 40, hashValue: 0)
  var k5_2 = TestKeyTy(value: 50, hashValue: 2)
  var k6_0 = TestKeyTy(value: 60, hashValue: 0)

  var d = Dictionary<TestKeyTy, TestValueTy>(minimumCapacity: 10)

  d[k1_0] = TestValueTy(1010) // in bucket 0
  d[k2_0] = TestValueTy(1020) // in bucket 1
  d[k3_2] = TestValueTy(1030) // in bucket 2
  d[k4_0] = TestValueTy(1040) // in bucket 3
  d[k5_2] = TestValueTy(1050) // in bucket 4
  d[k6_0] = TestValueTy(1060) // in bucket 5

  d[k3_2] = nil

  assert(d[k1_0]!.value == 1010)
  assert(d[k2_0]!.value == 1020)
  assert(d[k3_2] == nil)
  assert(d[k4_0]!.value == 1040)
  assert(d[k5_2]!.value == 1050)
  assert(d[k6_0]!.value == 1060)
}

func uniformRandom(max: Int) -> Int {
  // FIXME: this is not uniform.
  return random() % max
}

func pickRandom<T>(a: [T]) -> T {
  return a[uniformRandom(a.length)]
}

DictionaryTestSuite.test("deleteChainCollisionRandomized") {
  let timeNow = CUnsignedInt(time(nil))
  print("time is \(timeNow)")
  srandom(timeNow)

  func check(d: Dictionary<TestKeyTy, TestValueTy>) {
    var keys = Array(d.keys)
    for i in 0..<keys.length {
      for j in 0..<i {
        assert(keys[i] != keys[j])
      }
    }

    for k in keys {
      assert(d[k] != nil)
    }
  }

  var collisionChainsChoices = Array(1...8)
  var chainOverlapChoices = Array(0...5)

  var collisionChains = pickRandom(collisionChainsChoices)
  var chainOverlap = pickRandom(chainOverlapChoices)
  print("chose parameters: collisionChains=\(collisionChains) chainLength=\(chainOverlap)")

  let chainLength = 7

  var knownKeys: [TestKeyTy] = []
  func getKey(value: Int) -> TestKeyTy {
    for k in knownKeys {
      if k.value == value {
        return k
      }
    }
    let hashValue = uniformRandom(chainLength - chainOverlap) * collisionChains
    let k = TestKeyTy(value: value, hashValue: hashValue)
    knownKeys += [k]
    return k
  }

  var d = Dictionary<TestKeyTy, TestValueTy>(minimumCapacity: 30)
  for i in 1..<300 {
    let key = getKey(uniformRandom(collisionChains * chainLength))
    if uniformRandom(chainLength * 2) == 0 {
      d[key] = nil
    } else {
      d[key] = TestValueTy(key.value * 10)
    }
    check(d)
  }
}

DictionaryTestSuite.test("init(dictionaryLiteral:)") {
  do {
    var empty = Dictionary<Int, Int>()
    assert(empty.length == 0)
    assert(empty[1111] == nil)
  }
  do {
    var d = Dictionary(dictionaryLiteral: (10, 1010))
    assert(d.length == 1)
    assert(d[10]! == 1010)
    assert(d[1111] == nil)
  }
  do {
    var d = Dictionary(dictionaryLiteral: 
        (10, 1010), (20, 1020))
    assert(d.length == 2)
    assert(d[10]! == 1010)
    assert(d[20]! == 1020)
    assert(d[1111] == nil)
  }
  do {
    var d = Dictionary(dictionaryLiteral: 
        (10, 1010), (20, 1020), (30, 1030))
    assert(d.length == 3)
    assert(d[10]! == 1010)
    assert(d[20]! == 1020)
    assert(d[30]! == 1030)
    assert(d[1111] == nil)
  }
  do {
    var d = Dictionary(dictionaryLiteral: 
        (10, 1010), (20, 1020), (30, 1030), (40, 1040))
    assert(d.length == 4)
    assert(d[10]! == 1010)
    assert(d[20]! == 1020)
    assert(d[30]! == 1030)
    assert(d[40]! == 1040)
    assert(d[1111] == nil)
  }
  do {
    var d: Dictionary<Int, Int> = [ 10: 1010, 20: 1020, 30: 1030 ]
    assert(d.length == 3)
    assert(d[10]! == 1010)
    assert(d[20]! == 1020)
    assert(d[30]! == 1030)
  }
}

//===---
// NSDictionary -> Dictionary bridging tests.
//===---

func getAsNSDictionary(d: Dictionary<Int, Int>) -> NSDictionary {
  let keys = Array(d.keys.map { TestObjCKeyTy($0) })
  let values = Array(d.values.map { TestObjCValueTy($0) })

  // Return an `NSMutableDictionary` to make sure that it has a unique
  // pointer identity.
  return NSMutableDictionary(objects: values, forKeys: keys)
}

func getAsEquatableNSDictionary(d: Dictionary<Int, Int>) -> NSDictionary {
  let keys = Array(d.keys.map { TestObjCKeyTy($0) })
  let values = Array(d.values.map { TestObjCEquatableValueTy($0) })

  // Return an `NSMutableDictionary` to make sure that it has a unique
  // pointer identity.
  return NSMutableDictionary(objects: values, forKeys: keys)
}

func getAsNSMutableDictionary(d: Dictionary<Int, Int>) -> NSMutableDictionary {
  let keys = Array(d.keys.map { TestObjCKeyTy($0) })
  let values = Array(d.values.map { TestObjCValueTy($0) })

  return NSMutableDictionary(objects: values, forKeys: keys)
}

func getBridgedVerbatimDictionary() -> Dictionary<NSObject, AnyObject> {
  let nsd = getAsNSDictionary([ 10: 1010, 20: 1020, 30: 1030 ])
  return _convertNSDictionaryToDictionary(nsd)
}

func getBridgedVerbatimDictionary(d: Dictionary<Int, Int>) -> Dictionary<NSObject, AnyObject> {
  let nsd = getAsNSDictionary(d)
  return _convertNSDictionaryToDictionary(nsd)
}

func getBridgedVerbatimDictionaryAndNSMutableDictionary()
    -> (Dictionary<NSObject, AnyObject>, NSMutableDictionary) {
  let nsd = getAsNSMutableDictionary([ 10: 1010, 20: 1020, 30: 1030 ])
  return (_convertNSDictionaryToDictionary(nsd), nsd)
}

func getBridgedNonverbatimDictionary() -> Dictionary<TestBridgedKeyTy, TestBridgedValueTy> {
  let nsd = getAsNSDictionary([ 10: 1010, 20: 1020, 30: 1030 ])
  return Swift._forceBridgeFromObjectiveC(nsd, Dictionary.self)
}

func getBridgedNonverbatimDictionary(d: Dictionary<Int, Int>) -> Dictionary<TestBridgedKeyTy, TestBridgedValueTy> {
  let nsd = getAsNSDictionary(d)
  return Swift._forceBridgeFromObjectiveC(nsd, Dictionary.self)
}

func getBridgedNonverbatimDictionaryAndNSMutableDictionary()
    -> (Dictionary<TestBridgedKeyTy, TestBridgedValueTy>, NSMutableDictionary) {
  let nsd = getAsNSMutableDictionary([ 10: 1010, 20: 1020, 30: 1030 ])
  return (Swift._forceBridgeFromObjectiveC(nsd, Dictionary.self), nsd)
}

func getBridgedVerbatimEquatableDictionary(d: Dictionary<Int, Int>) -> Dictionary<NSObject, TestObjCEquatableValueTy> {
  let nsd = getAsEquatableNSDictionary(d)
  return _convertNSDictionaryToDictionary(nsd)
}

func getBridgedNonverbatimEquatableDictionary(d: Dictionary<Int, Int>) -> Dictionary<TestBridgedKeyTy, TestBridgedEquatableValueTy> {
  let nsd = getAsEquatableNSDictionary(d)
  return Swift._forceBridgeFromObjectiveC(nsd, Dictionary.self)
}

func getHugeBridgedVerbatimDictionaryHelper() -> NSDictionary {
  let keys = (1...32).map { TestObjCKeyTy($0) }
  let values = (1...32).map { TestObjCValueTy(1000 + $0) }

  return NSMutableDictionary(objects: values, forKeys: keys)
}

func getHugeBridgedVerbatimDictionary() -> Dictionary<NSObject, AnyObject> {
  let nsd = getHugeBridgedVerbatimDictionaryHelper()
  return _convertNSDictionaryToDictionary(nsd)
}

func getHugeBridgedNonverbatimDictionary() -> Dictionary<TestBridgedKeyTy, TestBridgedValueTy> {
  let nsd = getHugeBridgedVerbatimDictionaryHelper()
  return Swift._forceBridgeFromObjectiveC(nsd, Dictionary.self)
}

/// A mock dictionary that stores its keys and values in parallel arrays, which
/// allows it to return inner pointers to the keys array in fast enumeration.
@objc
class ParallelArrayDictionary : NSDictionary {
  struct Keys {
    var key0: AnyObject = TestObjCKeyTy(10)
    var key1: AnyObject = TestObjCKeyTy(20)
    var key2: AnyObject = TestObjCKeyTy(30)
    var key3: AnyObject = TestObjCKeyTy(40)
  }
  var keys = [ Keys() ]
  var value: AnyObject = TestObjCValueTy(1111)

  override init() {
    super.init()
  }

  override init(
    objects: UnsafePointer<AnyObject?>,
    forKeys keys: UnsafePointer<NSCopying?>,
    count: Int) {
    super.init(objects: objects, forKeys: keys, count: count)
  }

  required init(coder aDecoder: NSCoder) {
    fatalError("init(coder:) not implemented by ParallelArrayDictionary")
  }

  @objc override func copy(zone zone: NSZone) -> AnyObject {
    // Ensure that copying this dictionary does not produce a CoreFoundation
    // object.
    return self
  }

  override func countByEnumeratingWith(
      state: UnsafeMutablePointer<NSFastEnumerationState>,
      objects: AutoreleasingUnsafeMutablePointer<AnyObject?>, count: Int) -> Int {
    var theState = state.pointee
    if theState.state == 0 {
      theState.state = 1
      theState.itemsPtr = AutoreleasingUnsafeMutablePointer(keys._baseAddressIfContiguous)
      theState.mutationsPtr = _fastEnumerationStorageMutationsPtr
      state.pointee = theState
      return 4
    }
    return 0
  }

  override func objectFor(aKey: AnyObject) -> AnyObject? {
    return value
  }

  override var count: Int {
    return 4
  }
}

func getParallelArrayBridgedVerbatimDictionary() -> Dictionary<NSObject, AnyObject> {
  let nsd: NSDictionary = ParallelArrayDictionary()
  return _convertNSDictionaryToDictionary(nsd)
}

func getParallelArrayBridgedNonverbatimDictionary() -> Dictionary<TestBridgedKeyTy, TestBridgedValueTy> {
  let nsd: NSDictionary = ParallelArrayDictionary()
  return Swift._forceBridgeFromObjectiveC(nsd, Dictionary.self)
}

@objc
class CustomImmutableNSDictionary : NSDictionary {
  init(_privateInit: ()) {
    super.init()
  }

  override init() {
    expectUnreachable()
    super.init()
  }

  override init(
    objects: UnsafePointer<AnyObject?>,
    forKeys keys: UnsafePointer<NSCopying?>,
    count: Int) {
    expectUnreachable()
    super.init(objects: objects, forKeys: keys, count: count)
  }

  required init(coder aDecoder: NSCoder) {
    fatalError("init(coder:) not implemented by CustomImmutableNSDictionary")
  }

  @objc override func copy(zone zone: NSZone) -> AnyObject {
    ++CustomImmutableNSDictionary.timesCopyWithZoneWasCalled
    return self
  }

  override func objectFor(aKey: AnyObject) -> AnyObject? {
    ++CustomImmutableNSDictionary.timesObjectForKeyWasCalled
    return getAsNSDictionary([ 10: 1010, 20: 1020, 30: 1030 ]).objectFor(aKey)
  }

  override func keyEnumerator() -> NSEnumerator {
    ++CustomImmutableNSDictionary.timesKeyEnumeratorWasCalled
    return getAsNSDictionary([ 10: 1010, 20: 1020, 30: 1030 ]).keyEnumerator()
  }

  override var count: Int {
    ++CustomImmutableNSDictionary.timesCountWasCalled
    return 3
  }

  static var timesCopyWithZoneWasCalled = 0
  static var timesObjectForKeyWasCalled = 0
  static var timesKeyEnumeratorWasCalled = 0
  static var timesCountWasCalled = 0
}

DictionaryTestSuite.test("BridgedFromObjC.Verbatim.DictionaryIsCopied") {
  var (d, nsd) = getBridgedVerbatimDictionaryAndNSMutableDictionary()
  var identity1 = unsafeBitCast(d, Int.self)
  assert(isCocoaDictionary(d))

  // Find an existing key.
  do {
    var kv = d[d.indexForKey(TestObjCKeyTy(10))!]
    assert(kv.0 == TestObjCKeyTy(10))
    assert(kv.1.value == 1010)
  }

  // Delete the key from the NSMutableDictionary.
  assert(nsd[TestObjCKeyTy(10)] != nil)
  nsd.removeObjectFor(TestObjCKeyTy(10))
  assert(nsd[TestObjCKeyTy(10)] == nil)

  // Find an existing key, again.
  do {
    var kv = d[d.indexForKey(TestObjCKeyTy(10))!]
    assert(kv.0 == TestObjCKeyTy(10))
    assert(kv.1.value == 1010)
  }
}

DictionaryTestSuite.test("BridgedFromObjC.Nonverbatim.DictionaryIsCopied") {
  var (d, nsd) = getBridgedNonverbatimDictionaryAndNSMutableDictionary()
  var identity1 = unsafeBitCast(d, Int.self)
  assert(isNativeDictionary(d))

  // Find an existing key.
  do {
    var kv = d[d.indexForKey(TestBridgedKeyTy(10))!]
    assert(kv.0 == TestBridgedKeyTy(10))
    assert(kv.1.value == 1010)
  }

  // Delete the key from the NSMutableDictionary.
  assert(nsd[TestBridgedKeyTy(10)] != nil)
  nsd.removeObjectFor(TestBridgedKeyTy(10))
  assert(nsd[TestBridgedKeyTy(10)] == nil)

  // Find an existing key, again.
  do {
    var kv = d[d.indexForKey(TestBridgedKeyTy(10))!]
    assert(kv.0 == TestBridgedKeyTy(10))
    assert(kv.1.value == 1010)
  }
}


DictionaryTestSuite.test("BridgedFromObjC.Verbatim.NSDictionaryIsRetained") {
  var nsd: NSDictionary = NSDictionary(dictionary:
    getAsNSDictionary([ 10: 1010, 20: 1020, 30: 1030 ]))

  var d: [NSObject : AnyObject] = _convertNSDictionaryToDictionary(nsd)

  var bridgedBack: NSDictionary = _convertDictionaryToNSDictionary(d)

  expectEqual(
    unsafeBitCast(nsd, Int.self),
    unsafeBitCast(bridgedBack, Int.self))

  _fixLifetime(nsd)
  _fixLifetime(d)
  _fixLifetime(bridgedBack)
}

DictionaryTestSuite.test("BridgedFromObjC.Nonverbatim.NSDictionaryIsCopied") {
  var nsd: NSDictionary = NSDictionary(dictionary:
    getAsNSDictionary([ 10: 1010, 20: 1020, 30: 1030 ]))

  var d: [TestBridgedKeyTy : TestBridgedValueTy] =
    _convertNSDictionaryToDictionary(nsd)

  var bridgedBack: NSDictionary = _convertDictionaryToNSDictionary(d)

  expectNotEqual(
    unsafeBitCast(nsd, Int.self),
    unsafeBitCast(bridgedBack, Int.self))

  _fixLifetime(nsd)
  _fixLifetime(d)
  _fixLifetime(bridgedBack)
}


DictionaryTestSuite.test("BridgedFromObjC.Verbatim.ImmutableDictionaryIsRetained") {
  var nsd: NSDictionary = CustomImmutableNSDictionary(_privateInit: ())

  CustomImmutableNSDictionary.timesCopyWithZoneWasCalled = 0
  CustomImmutableNSDictionary.timesObjectForKeyWasCalled = 0
  CustomImmutableNSDictionary.timesKeyEnumeratorWasCalled = 0
  CustomImmutableNSDictionary.timesCountWasCalled = 0
  var d: [NSObject : AnyObject] = _convertNSDictionaryToDictionary(nsd)
  expectEqual(1, CustomImmutableNSDictionary.timesCopyWithZoneWasCalled)
  expectEqual(0, CustomImmutableNSDictionary.timesObjectForKeyWasCalled)
  expectEqual(0, CustomImmutableNSDictionary.timesKeyEnumeratorWasCalled)
  expectEqual(0, CustomImmutableNSDictionary.timesCountWasCalled)

  var bridgedBack: NSDictionary = _convertDictionaryToNSDictionary(d)
  expectEqual(
    unsafeBitCast(nsd, Int.self),
    unsafeBitCast(bridgedBack, Int.self))

  _fixLifetime(nsd)
  _fixLifetime(d)
  _fixLifetime(bridgedBack)
}

DictionaryTestSuite.test("BridgedFromObjC.Nonverbatim.ImmutableDictionaryIsCopied") {
  var nsd: NSDictionary = CustomImmutableNSDictionary(_privateInit: ())

  CustomImmutableNSDictionary.timesCopyWithZoneWasCalled = 0
  CustomImmutableNSDictionary.timesObjectForKeyWasCalled = 0
  CustomImmutableNSDictionary.timesKeyEnumeratorWasCalled = 0
  CustomImmutableNSDictionary.timesCountWasCalled = 0
  TestBridgedValueTy.bridgeOperations = 0
  var d: [TestBridgedKeyTy : TestBridgedValueTy] =
    _convertNSDictionaryToDictionary(nsd)
  expectEqual(0, CustomImmutableNSDictionary.timesCopyWithZoneWasCalled)
  expectEqual(3, CustomImmutableNSDictionary.timesObjectForKeyWasCalled)
  expectEqual(1, CustomImmutableNSDictionary.timesKeyEnumeratorWasCalled)
  expectNotEqual(0, CustomImmutableNSDictionary.timesCountWasCalled)
  expectEqual(3, TestBridgedValueTy.bridgeOperations)

  var bridgedBack: NSDictionary = _convertDictionaryToNSDictionary(d)
  expectNotEqual(
    unsafeBitCast(nsd, Int.self),
    unsafeBitCast(bridgedBack, Int.self))

  _fixLifetime(nsd)
  _fixLifetime(d)
  _fixLifetime(bridgedBack)
}


DictionaryTestSuite.test("BridgedFromObjC.Verbatim.IndexForKey") {
  var d = getBridgedVerbatimDictionary()
  var identity1 = unsafeBitCast(d, Int.self)
  assert(isCocoaDictionary(d))

  // Find an existing key.
  do {
    var kv = d[d.indexForKey(TestObjCKeyTy(10))!]
    assert(kv.0 == TestObjCKeyTy(10))
    assert(kv.1.value == 1010)

    kv = d[d.indexForKey(TestObjCKeyTy(20))!]
    assert(kv.0 == TestObjCKeyTy(20))
    assert(kv.1.value == 1020)

    kv = d[d.indexForKey(TestObjCKeyTy(30))!]
    assert(kv.0 == TestObjCKeyTy(30))
    assert(kv.1.value == 1030)
  }

  // Try to find a key that does not exist.
  assert(d.indexForKey(TestObjCKeyTy(40)) == nil)
  assert(identity1 == unsafeBitCast(d, Int.self))
}

DictionaryTestSuite.test("BridgedFromObjC.Nonverbatim.IndexForKey") {
  var d = getBridgedNonverbatimDictionary()
  var identity1 = unsafeBitCast(d, Int.self)
  assert(isNativeDictionary(d))

  // Find an existing key.
  do {
    var kv = d[d.indexForKey(TestBridgedKeyTy(10))!]
    assert(kv.0 == TestBridgedKeyTy(10))
    assert(kv.1.value == 1010)

    kv = d[d.indexForKey(TestBridgedKeyTy(20))!]
    assert(kv.0 == TestBridgedKeyTy(20))
    assert(kv.1.value == 1020)

    kv = d[d.indexForKey(TestBridgedKeyTy(30))!]
    assert(kv.0 == TestBridgedKeyTy(30))
    assert(kv.1.value == 1030)
  }

  // Try to find a key that does not exist.
  assert(d.indexForKey(TestBridgedKeyTy(40)) == nil)
  assert(identity1 == unsafeBitCast(d, Int.self))
}

DictionaryTestSuite.test("BridgedFromObjC.Verbatim.SubscriptWithIndex") {
  var d = getBridgedVerbatimDictionary()
  var identity1 = unsafeBitCast(d, Int.self)
  assert(isCocoaDictionary(d))

  var startIndex = d.startIndex
  var endIndex = d.endIndex
  assert(startIndex != endIndex)
  assert(startIndex < endIndex)
  assert(startIndex <= endIndex)
  assert(!(startIndex >= endIndex))
  assert(!(startIndex > endIndex))
  assert(identity1 == unsafeBitCast(d, Int.self))

  var pairs = Array<(Int, Int)>()
  for var i = startIndex; i != endIndex; ++i {
    var (key, value) = d[i]
    let kv = ((key as! TestObjCKeyTy).value, (value as! TestObjCValueTy).value)
    pairs += [kv]
  }
  assert(equalsUnordered(pairs, [ (10, 1010), (20, 1020), (30, 1030) ]))
  assert(identity1 == unsafeBitCast(d, Int.self))

  // Keep indexes alive during the calls above.
  _fixLifetime(startIndex)
  _fixLifetime(endIndex)
}

DictionaryTestSuite.test("BridgedFromObjC.Nonverbatim.SubscriptWithIndex") {
  var d = getBridgedNonverbatimDictionary()
  var identity1 = unsafeBitCast(d, Int.self)
  assert(isNativeDictionary(d))

  var startIndex = d.startIndex
  var endIndex = d.endIndex
  assert(startIndex != endIndex)
  assert(startIndex < endIndex)
  assert(startIndex <= endIndex)
  assert(!(startIndex >= endIndex))
  assert(!(startIndex > endIndex))
  assert(identity1 == unsafeBitCast(d, Int.self))

  var pairs = Array<(Int, Int)>()
  for var i = startIndex; i != endIndex; ++i {
    var (key, value) = d[i]
    let kv = (key.value, value.value)
    pairs += [kv]
  }
  assert(equalsUnordered(pairs, [ (10, 1010), (20, 1020), (30, 1030) ]))
  assert(identity1 == unsafeBitCast(d, Int.self))

  // Keep indexes alive during the calls above.
  _fixLifetime(startIndex)
  _fixLifetime(endIndex)
}

DictionaryTestSuite.test("BridgedFromObjC.Verbatim.SubscriptWithIndex_Empty") {
  var d = getBridgedVerbatimDictionary([:])
  var identity1 = unsafeBitCast(d, Int.self)
  assert(isCocoaDictionary(d))

  var startIndex = d.startIndex
  var endIndex = d.endIndex
  assert(startIndex == endIndex)
  assert(!(startIndex < endIndex))
  assert(startIndex <= endIndex)
  assert(startIndex >= endIndex)
  assert(!(startIndex > endIndex))
  assert(identity1 == unsafeBitCast(d, Int.self))

  // Keep indexes alive during the calls above.
  _fixLifetime(startIndex)
  _fixLifetime(endIndex)
}

DictionaryTestSuite.test("BridgedFromObjC.Nonverbatim.SubscriptWithIndex_Empty") {
  var d = getBridgedNonverbatimDictionary([:])
  var identity1 = unsafeBitCast(d, Int.self)
  assert(isNativeDictionary(d))

  var startIndex = d.startIndex
  var endIndex = d.endIndex
  assert(startIndex == endIndex)
  assert(!(startIndex < endIndex))
  assert(startIndex <= endIndex)
  assert(startIndex >= endIndex)
  assert(!(startIndex > endIndex))
  assert(identity1 == unsafeBitCast(d, Int.self))

  // Keep indexes alive during the calls above.
  _fixLifetime(startIndex)
  _fixLifetime(endIndex)
}

DictionaryTestSuite.test("BridgedFromObjC.Verbatim.SubscriptWithKey") {
  var d = getBridgedVerbatimDictionary()
  var identity1 = unsafeBitCast(d, Int.self)
  assert(isCocoaDictionary(d))

  // Read existing key-value pairs.
  var v = d[TestObjCKeyTy(10)] as! TestObjCValueTy
  assert(v.value == 1010)

  v = d[TestObjCKeyTy(20)] as! TestObjCValueTy
  assert(v.value == 1020)

  v = d[TestObjCKeyTy(30)] as! TestObjCValueTy
  assert(v.value == 1030)

  assert(identity1 == unsafeBitCast(d, Int.self))

  // Insert a new key-value pair.
  d[TestObjCKeyTy(40)] = TestObjCValueTy(2040)
  var identity2 = unsafeBitCast(d, Int.self)
  assert(identity1 != identity2)
  assert(isNativeDictionary(d))
  assert(d.length == 4)

  v = d[TestObjCKeyTy(10)] as! TestObjCValueTy
  assert(v.value == 1010)

  v = d[TestObjCKeyTy(20)] as! TestObjCValueTy
  assert(v.value == 1020)

  v = d[TestObjCKeyTy(30)] as! TestObjCValueTy
  assert(v.value == 1030)

  v = d[TestObjCKeyTy(40)] as! TestObjCValueTy
  assert(v.value == 2040)

  // Overwrite value in existing binding.
  d[TestObjCKeyTy(10)] = TestObjCValueTy(2010)
  assert(identity2 == unsafeBitCast(d, Int.self))
  assert(isNativeDictionary(d))
  assert(d.length == 4)

  v = d[TestObjCKeyTy(10)] as! TestObjCValueTy
  assert(v.value == 2010)

  v = d[TestObjCKeyTy(20)] as! TestObjCValueTy
  assert(v.value == 1020)

  v = d[TestObjCKeyTy(30)] as! TestObjCValueTy
  assert(v.value == 1030)

  v = d[TestObjCKeyTy(40)] as! TestObjCValueTy
  assert(v.value == 2040)
}

DictionaryTestSuite.test("BridgedFromObjC.Nonverbatim.SubscriptWithKey") {
  var d = getBridgedNonverbatimDictionary()
  var identity1 = unsafeBitCast(d, Int.self)
  assert(isNativeDictionary(d))

  // Read existing key-value pairs.
  var v = d[TestBridgedKeyTy(10)]
  assert(v!.value == 1010)

  v = d[TestBridgedKeyTy(20)]
  assert(v!.value == 1020)

  v = d[TestBridgedKeyTy(30)]
  assert(v!.value == 1030)

  assert(identity1 == unsafeBitCast(d, Int.self))

  // Insert a new key-value pair.
  d[TestBridgedKeyTy(40)] = TestBridgedValueTy(2040)
  var identity2 = unsafeBitCast(d, Int.self)
  assert(identity1 != identity2)
  assert(isNativeDictionary(d))
  assert(d.length == 4)

  v = d[TestBridgedKeyTy(10)]
  assert(v!.value == 1010)

  v = d[TestBridgedKeyTy(20)]
  assert(v!.value == 1020)

  v = d[TestBridgedKeyTy(30)]
  assert(v!.value == 1030)

  v = d[TestBridgedKeyTy(40)]
  assert(v!.value == 2040)

  // Overwrite value in existing binding.
  d[TestBridgedKeyTy(10)] = TestBridgedValueTy(2010)
  assert(identity2 == unsafeBitCast(d, Int.self))
  assert(isNativeDictionary(d))
  assert(d.length == 4)

  v = d[TestBridgedKeyTy(10)]
  assert(v!.value == 2010)

  v = d[TestBridgedKeyTy(20)]
  assert(v!.value == 1020)

  v = d[TestBridgedKeyTy(30)]
  assert(v!.value == 1030)

  v = d[TestBridgedKeyTy(40)]
  assert(v!.value == 2040)
}

DictionaryTestSuite.test("BridgedFromObjC.Verbatim.UpdateValueForKey") {
  // Insert a new key-value pair.
  do {
    var d = getBridgedVerbatimDictionary()
    var identity1 = unsafeBitCast(d, Int.self)
    assert(isCocoaDictionary(d))

    var oldValue: AnyObject? =
        d.updateValue(TestObjCValueTy(2040), forKey: TestObjCKeyTy(40))
    assert(oldValue == nil)
    var identity2 = unsafeBitCast(d, Int.self)
    assert(identity1 != identity2)
    assert(isNativeDictionary(d))
    assert(d.length == 4)

    assert(d[TestObjCKeyTy(10)]!.value == 1010)
    assert(d[TestObjCKeyTy(20)]!.value == 1020)
    assert(d[TestObjCKeyTy(30)]!.value == 1030)
    assert(d[TestObjCKeyTy(40)]!.value == 2040)
  }

  // Overwrite a value in existing binding.
  do {
    var d = getBridgedVerbatimDictionary()
    var identity1 = unsafeBitCast(d, Int.self)
    assert(isCocoaDictionary(d))

    var oldValue: AnyObject? =
        d.updateValue(TestObjCValueTy(2010), forKey: TestObjCKeyTy(10))
    assert((oldValue as! TestObjCValueTy).value == 1010)

    var identity2 = unsafeBitCast(d, Int.self)
    assert(identity1 != identity2)
    assert(isNativeDictionary(d))
    assert(d.length == 3)

    assert(d[TestObjCKeyTy(10)]!.value == 2010)
    assert(d[TestObjCKeyTy(20)]!.value == 1020)
    assert(d[TestObjCKeyTy(30)]!.value == 1030)
  }
}

DictionaryTestSuite.test("BridgedFromObjC.Nonverbatim.UpdateValueForKey") {
  // Insert a new key-value pair.
  do {
    var d = getBridgedNonverbatimDictionary()
    var identity1 = unsafeBitCast(d, Int.self)
    assert(isNativeDictionary(d))

    var oldValue =
        d.updateValue(TestBridgedValueTy(2040), forKey: TestBridgedKeyTy(40))
    assert(oldValue == nil)
    var identity2 = unsafeBitCast(d, Int.self)
    assert(identity1 != identity2)
    assert(isNativeDictionary(d))
    assert(d.length == 4)

    assert(d[TestBridgedKeyTy(10)]!.value == 1010)
    assert(d[TestBridgedKeyTy(20)]!.value == 1020)
    assert(d[TestBridgedKeyTy(30)]!.value == 1030)
    assert(d[TestBridgedKeyTy(40)]!.value == 2040)
  }

  // Overwrite a value in existing binding.
  do {
    var d = getBridgedNonverbatimDictionary()
    var identity1 = unsafeBitCast(d, Int.self)
    assert(isNativeDictionary(d))

    var oldValue =
        d.updateValue(TestBridgedValueTy(2010), forKey: TestBridgedKeyTy(10))!
    assert(oldValue.value == 1010)

    var identity2 = unsafeBitCast(d, Int.self)
    assert(identity1 == identity2)
    assert(isNativeDictionary(d))
    assert(d.length == 3)

    assert(d[TestBridgedKeyTy(10)]!.value == 2010)
    assert(d[TestBridgedKeyTy(20)]!.value == 1020)
    assert(d[TestBridgedKeyTy(30)]!.value == 1030)
  }
}


DictionaryTestSuite.test("BridgedFromObjC.Verbatim.RemoveAt") {
  var d = getBridgedVerbatimDictionary()
  var identity1 = unsafeBitCast(d, Int.self)
  assert(isCocoaDictionary(d))

  let foundIndex1 = d.indexForKey(TestObjCKeyTy(10))!
  assert(d[foundIndex1].0 == TestObjCKeyTy(10))
  assert(d[foundIndex1].1.value == 1010)
  assert(identity1 == unsafeBitCast(d, Int.self))

  let removedElement = d.removeAt(foundIndex1)
  assert(identity1 != unsafeBitCast(d, Int.self))
  assert(isNativeDictionary(d))
  assert(removedElement.0 == TestObjCKeyTy(10))
  assert(removedElement.1.value == 1010)
  assert(d.length == 2)
  assert(d.indexForKey(TestObjCKeyTy(10)) == nil)
}

DictionaryTestSuite.test("BridgedFromObjC.Nonverbatim.RemoveAt") {
  var d = getBridgedNonverbatimDictionary()
  var identity1 = unsafeBitCast(d, Int.self)
  assert(isNativeDictionary(d))

  let foundIndex1 = d.indexForKey(TestBridgedKeyTy(10))!
  assert(d[foundIndex1].0 == TestBridgedKeyTy(10))
  assert(d[foundIndex1].1.value == 1010)
  assert(identity1 == unsafeBitCast(d, Int.self))

  let removedElement = d.removeAt(foundIndex1)
  assert(identity1 == unsafeBitCast(d, Int.self))
  assert(isNativeDictionary(d))
  assert(removedElement.0 == TestObjCKeyTy(10))
  assert(removedElement.1.value == 1010)
  assert(d.length == 2)
  assert(d.indexForKey(TestBridgedKeyTy(10)) == nil)
}


DictionaryTestSuite.test("BridgedFromObjC.Verbatim.RemoveValueForKey") {
  do {
    var d = getBridgedVerbatimDictionary()
    var identity1 = unsafeBitCast(d, Int.self)
    assert(isCocoaDictionary(d))

    var deleted: AnyObject? = d.removeValueForKey(TestObjCKeyTy(0))
    assert(deleted == nil)
    assert(identity1 == unsafeBitCast(d, Int.self))
    assert(isCocoaDictionary(d))

    deleted = d.removeValueForKey(TestObjCKeyTy(10))
    assert(deleted!.value == 1010)
    var identity2 = unsafeBitCast(d, Int.self)
    assert(identity1 != identity2)
    assert(isNativeDictionary(d))
    assert(d.length == 2)

    assert(d[TestObjCKeyTy(10)] == nil)
    assert(d[TestObjCKeyTy(20)]!.value == 1020)
    assert(d[TestObjCKeyTy(30)]!.value == 1030)
    assert(identity2 == unsafeBitCast(d, Int.self))
  }

  do {
    var d1 = getBridgedVerbatimDictionary()
    var identity1 = unsafeBitCast(d1, Int.self)

    var d2 = d1
    assert(isCocoaDictionary(d1))
    assert(isCocoaDictionary(d2))

    var deleted: AnyObject? = d2.removeValueForKey(TestObjCKeyTy(0))
    assert(deleted == nil)
    assert(identity1 == unsafeBitCast(d1, Int.self))
    assert(identity1 == unsafeBitCast(d2, Int.self))
    assert(isCocoaDictionary(d1))
    assert(isCocoaDictionary(d2))

    deleted = d2.removeValueForKey(TestObjCKeyTy(10))
    assert(deleted!.value == 1010)
    var identity2 = unsafeBitCast(d2, Int.self)
    assert(identity1 != identity2)
    assert(isCocoaDictionary(d1))
    assert(isNativeDictionary(d2))
    assert(d2.length == 2)

    assert(d1[TestObjCKeyTy(10)]!.value == 1010)
    assert(d1[TestObjCKeyTy(20)]!.value == 1020)
    assert(d1[TestObjCKeyTy(30)]!.value == 1030)
    assert(identity1 == unsafeBitCast(d1, Int.self))

    assert(d2[TestObjCKeyTy(10)] == nil)
    assert(d2[TestObjCKeyTy(20)]!.value == 1020)
    assert(d2[TestObjCKeyTy(30)]!.value == 1030)
    assert(identity2 == unsafeBitCast(d2, Int.self))
  }
}

DictionaryTestSuite.test("BridgedFromObjC.Nonverbatim.RemoveValueForKey") {
  do {
    var d = getBridgedNonverbatimDictionary()
    var identity1 = unsafeBitCast(d, Int.self)
    assert(isNativeDictionary(d))

    var deleted = d.removeValueForKey(TestBridgedKeyTy(0))
    assert(deleted == nil)
    assert(identity1 == unsafeBitCast(d, Int.self))
    assert(isNativeDictionary(d))

    deleted = d.removeValueForKey(TestBridgedKeyTy(10))
    assert(deleted!.value == 1010)
    var identity2 = unsafeBitCast(d, Int.self)
    assert(identity1 == identity2)
    assert(isNativeDictionary(d))
    assert(d.length == 2)

    assert(d[TestBridgedKeyTy(10)] == nil)
    assert(d[TestBridgedKeyTy(20)]!.value == 1020)
    assert(d[TestBridgedKeyTy(30)]!.value == 1030)
    assert(identity2 == unsafeBitCast(d, Int.self))
  }

  do {
    var d1 = getBridgedNonverbatimDictionary()
    var identity1 = unsafeBitCast(d1, Int.self)

    var d2 = d1
    assert(isNativeDictionary(d1))
    assert(isNativeDictionary(d2))

    var deleted = d2.removeValueForKey(TestBridgedKeyTy(0))
    assert(deleted == nil)
    assert(identity1 == unsafeBitCast(d1, Int.self))
    assert(identity1 == unsafeBitCast(d2, Int.self))
    assert(isNativeDictionary(d1))
    assert(isNativeDictionary(d2))

    deleted = d2.removeValueForKey(TestBridgedKeyTy(10))
    assert(deleted!.value == 1010)
    var identity2 = unsafeBitCast(d2, Int.self)
    assert(identity1 != identity2)
    assert(isNativeDictionary(d1))
    assert(isNativeDictionary(d2))
    assert(d2.length == 2)

    assert(d1[TestBridgedKeyTy(10)]!.value == 1010)
    assert(d1[TestBridgedKeyTy(20)]!.value == 1020)
    assert(d1[TestBridgedKeyTy(30)]!.value == 1030)
    assert(identity1 == unsafeBitCast(d1, Int.self))

    assert(d2[TestBridgedKeyTy(10)] == nil)
    assert(d2[TestBridgedKeyTy(20)]!.value == 1020)
    assert(d2[TestBridgedKeyTy(30)]!.value == 1030)
    assert(identity2 == unsafeBitCast(d2, Int.self))
  }
}


DictionaryTestSuite.test("BridgedFromObjC.Verbatim.RemoveAll") {
  do {
    var d = getBridgedVerbatimDictionary([:])
    var identity1 = unsafeBitCast(d, Int.self)
    assert(isCocoaDictionary(d))
    assert(d.length == 0)

    d.removeAll()
    assert(identity1 == unsafeBitCast(d, Int.self))
    assert(d.length == 0)
  }

  do {
    var d = getBridgedVerbatimDictionary()
    var identity1 = unsafeBitCast(d, Int.self)
    assert(isCocoaDictionary(d))
    let originalCapacity = d.length
    assert(d.length == 3)
    assert(d[TestObjCKeyTy(10)]!.value == 1010)

    d.removeAll()
    assert(identity1 != unsafeBitCast(d, Int.self))
    assert(d._variantStorage.native.capacity < originalCapacity)
    assert(d.length == 0)
    assert(d[TestObjCKeyTy(10)] == nil)
  }

  do {
    var d = getBridgedVerbatimDictionary()
    var identity1 = unsafeBitCast(d, Int.self)
    assert(isCocoaDictionary(d))
    let originalCapacity = d.length
    assert(d.length == 3)
    assert(d[TestObjCKeyTy(10)]!.value == 1010)

    d.removeAll(keepingCapacity: true)
    assert(identity1 != unsafeBitCast(d, Int.self))
    assert(d._variantStorage.native.capacity >= originalCapacity)
    assert(d.length == 0)
    assert(d[TestObjCKeyTy(10)] == nil)
  }

  do {
    var d1 = getBridgedVerbatimDictionary()
    var identity1 = unsafeBitCast(d1, Int.self)
    assert(isCocoaDictionary(d1))
    let originalCapacity = d1.length
    assert(d1.length == 3)
    assert(d1[TestObjCKeyTy(10)]!.value == 1010)

    var d2 = d1
    d2.removeAll()
    var identity2 = unsafeBitCast(d2, Int.self)
    assert(identity1 == unsafeBitCast(d1, Int.self))
    assert(identity2 != identity1)
    assert(d1.length == 3)
    assert(d1[TestObjCKeyTy(10)]!.value == 1010)
    assert(d2._variantStorage.native.capacity < originalCapacity)
    assert(d2.length == 0)
    assert(d2[TestObjCKeyTy(10)] == nil)
  }

  do {
    var d1 = getBridgedVerbatimDictionary()
    var identity1 = unsafeBitCast(d1, Int.self)
    assert(isCocoaDictionary(d1))
    let originalCapacity = d1.length
    assert(d1.length == 3)
    assert(d1[TestObjCKeyTy(10)]!.value == 1010)

    var d2 = d1
    d2.removeAll(keepingCapacity: true)
    var identity2 = unsafeBitCast(d2, Int.self)
    assert(identity1 == unsafeBitCast(d1, Int.self))
    assert(identity2 != identity1)
    assert(d1.length == 3)
    assert(d1[TestObjCKeyTy(10)]!.value == 1010)
    assert(d2._variantStorage.native.capacity >= originalCapacity)
    assert(d2.length == 0)
    assert(d2[TestObjCKeyTy(10)] == nil)
  }
}

DictionaryTestSuite.test("BridgedFromObjC.Nonverbatim.RemoveAll") {
  do {
    var d = getBridgedNonverbatimDictionary([:])
    var identity1 = unsafeBitCast(d, Int.self)
    assert(isNativeDictionary(d))
    assert(d.length == 0)

    d.removeAll()
    assert(identity1 == unsafeBitCast(d, Int.self))
    assert(d.length == 0)
  }

  do {
    var d = getBridgedNonverbatimDictionary()
    var identity1 = unsafeBitCast(d, Int.self)
    assert(isNativeDictionary(d))
    let originalCapacity = d.length
    assert(d.length == 3)
    assert(d[TestBridgedKeyTy(10)]!.value == 1010)

    d.removeAll()
    assert(identity1 != unsafeBitCast(d, Int.self))
    assert(d._variantStorage.native.capacity < originalCapacity)
    assert(d.length == 0)
    assert(d[TestBridgedKeyTy(10)] == nil)
  }

  do {
    var d = getBridgedNonverbatimDictionary()
    var identity1 = unsafeBitCast(d, Int.self)
    assert(isNativeDictionary(d))
    let originalCapacity = d.length
    assert(d.length == 3)
    assert(d[TestBridgedKeyTy(10)]!.value == 1010)

    d.removeAll(keepingCapacity: true)
    assert(identity1 == unsafeBitCast(d, Int.self))
    assert(d._variantStorage.native.capacity >= originalCapacity)
    assert(d.length == 0)
    assert(d[TestBridgedKeyTy(10)] == nil)
  }

  do {
    var d1 = getBridgedNonverbatimDictionary()
    var identity1 = unsafeBitCast(d1, Int.self)
    assert(isNativeDictionary(d1))
    let originalCapacity = d1.length
    assert(d1.length == 3)
    assert(d1[TestBridgedKeyTy(10)]!.value == 1010)

    var d2 = d1
    d2.removeAll()
    var identity2 = unsafeBitCast(d2, Int.self)
    assert(identity1 == unsafeBitCast(d1, Int.self))
    assert(identity2 != identity1)
    assert(d1.length == 3)
    assert(d1[TestBridgedKeyTy(10)]!.value == 1010)
    assert(d2._variantStorage.native.capacity < originalCapacity)
    assert(d2.length == 0)
    assert(d2[TestBridgedKeyTy(10)] == nil)
  }

  do {
    var d1 = getBridgedNonverbatimDictionary()
    var identity1 = unsafeBitCast(d1, Int.self)
    assert(isNativeDictionary(d1))
    let originalCapacity = d1.length
    assert(d1.length == 3)
    assert(d1[TestBridgedKeyTy(10)]!.value == 1010)

    var d2 = d1
    d2.removeAll(keepingCapacity: true)
    var identity2 = unsafeBitCast(d2, Int.self)
    assert(identity1 == unsafeBitCast(d1, Int.self))
    assert(identity2 != identity1)
    assert(d1.length == 3)
    assert(d1[TestBridgedKeyTy(10)]!.value == 1010)
    assert(d2._variantStorage.native.capacity >= originalCapacity)
    assert(d2.length == 0)
    assert(d2[TestBridgedKeyTy(10)] == nil)
  }
}


DictionaryTestSuite.test("BridgedFromObjC.Verbatim.Count") {
  var d = getBridgedVerbatimDictionary()
  var identity1 = unsafeBitCast(d, Int.self)
  assert(isCocoaDictionary(d))

  assert(d.length == 3)
  assert(identity1 == unsafeBitCast(d, Int.self))
}

DictionaryTestSuite.test("BridgedFromObjC.Nonverbatim.Count") {
  var d = getBridgedNonverbatimDictionary()
  var identity1 = unsafeBitCast(d, Int.self)
  assert(isNativeDictionary(d))

  assert(d.length == 3)
  assert(identity1 == unsafeBitCast(d, Int.self))
}


DictionaryTestSuite.test("BridgedFromObjC.Verbatim.Generate") {
  var d = getBridgedVerbatimDictionary()
  var identity1 = unsafeBitCast(d, Int.self)
  assert(isCocoaDictionary(d))

  var iter = d.iterator()
  var pairs = Array<(Int, Int)>()
  while let (key, value) = iter.next() {
    let kv = ((key as! TestObjCKeyTy).value, (value as! TestObjCValueTy).value)
    pairs.append(kv)
  }
  assert(equalsUnordered(pairs, [ (10, 1010), (20, 1020), (30, 1030) ]))
  // The following is not required by the IteratorProtocol protocol, but
  // it is a nice QoI.
  assert(iter.next() == nil)
  assert(iter.next() == nil)
  assert(iter.next() == nil)
  assert(identity1 == unsafeBitCast(d, Int.self))
}

DictionaryTestSuite.test("BridgedFromObjC.Nonverbatim.Generate") {
  var d = getBridgedNonverbatimDictionary()
  var identity1 = unsafeBitCast(d, Int.self)
  assert(isNativeDictionary(d))

  var iter = d.iterator()
  var pairs = Array<(Int, Int)>()
  while let (key, value) = iter.next() {
    let kv = (key.value, value.value)
    pairs.append(kv)
  }
  assert(equalsUnordered(pairs, [ (10, 1010), (20, 1020), (30, 1030) ]))
  // The following is not required by the IteratorProtocol protocol, but
  // it is a nice QoI.
  assert(iter.next() == nil)
  assert(iter.next() == nil)
  assert(iter.next() == nil)
  assert(identity1 == unsafeBitCast(d, Int.self))
}

DictionaryTestSuite.test("BridgedFromObjC.Verbatim.Generate_Empty") {
  var d = getBridgedVerbatimDictionary([:])
  var identity1 = unsafeBitCast(d, Int.self)
  assert(isCocoaDictionary(d))

<<<<<<< HEAD
  var iter = d.iterator()
  // Can not write code below because of
=======
  var gen = d.generate()
  // Cannot write code below because of
>>>>>>> ff74e8e8
  // <rdar://problem/16811736> Optional tuples are broken as optionals regarding == comparison
  // assert(iter.next() == .None)
  assert(iter.next() == nil)
  // The following is not required by the IteratorProtocol protocol, but
  // it is a nice QoI.
  assert(iter.next() == nil)
  assert(iter.next() == nil)
  assert(iter.next() == nil)
  assert(identity1 == unsafeBitCast(d, Int.self))
}

DictionaryTestSuite.test("BridgedFromObjC.Nonverbatim.Generate_Empty") {
  var d = getBridgedNonverbatimDictionary([:])
  var identity1 = unsafeBitCast(d, Int.self)
  assert(isNativeDictionary(d))

<<<<<<< HEAD
  var iter = d.iterator()
  // Can not write code below because of
=======
  var gen = d.generate()
  // Cannot write code below because of
>>>>>>> ff74e8e8
  // <rdar://problem/16811736> Optional tuples are broken as optionals regarding == comparison
  // assert(iter.next() == .None)
  assert(iter.next() == nil)
  // The following is not required by the IteratorProtocol protocol, but
  // it is a nice QoI.
  assert(iter.next() == nil)
  assert(iter.next() == nil)
  assert(iter.next() == nil)
  assert(identity1 == unsafeBitCast(d, Int.self))
}


DictionaryTestSuite.test("BridgedFromObjC.Verbatim.Generate_Huge") {
  var d = getHugeBridgedVerbatimDictionary()
  var identity1 = unsafeBitCast(d, Int.self)
  assert(isCocoaDictionary(d))

  var iter = d.iterator()
  var pairs = Array<(Int, Int)>()
  while let (key, value) = iter.next() {
    let kv = ((key as! TestObjCKeyTy).value, (value as! TestObjCValueTy).value)
    pairs.append(kv)
  }
  var expectedPairs = Array<(Int, Int)>()
  for i in 1...32 {
    expectedPairs += [(i, 1000 + i)]
  }
  assert(equalsUnordered(pairs, expectedPairs))
  // The following is not required by the IteratorProtocol protocol, but
  // it is a nice QoI.
  assert(iter.next() == nil)
  assert(iter.next() == nil)
  assert(iter.next() == nil)
  assert(identity1 == unsafeBitCast(d, Int.self))
}

DictionaryTestSuite.test("BridgedFromObjC.Nonverbatim.Generate_Huge") {
  var d = getHugeBridgedNonverbatimDictionary()
  var identity1 = unsafeBitCast(d, Int.self)
  assert(isNativeDictionary(d))

  var iter = d.iterator()
  var pairs = Array<(Int, Int)>()
  while let (key, value) = iter.next() {
    let kv = (key.value, value.value)
    pairs.append(kv)
  }
  var expectedPairs = Array<(Int, Int)>()
  for i in 1...32 {
    expectedPairs += [(i, 1000 + i)]
  }
  assert(equalsUnordered(pairs, expectedPairs))
  // The following is not required by the IteratorProtocol protocol, but
  // it is a nice QoI.
  assert(iter.next() == nil)
  assert(iter.next() == nil)
  assert(iter.next() == nil)
  assert(identity1 == unsafeBitCast(d, Int.self))
}


DictionaryTestSuite.test("BridgedFromObjC.Verbatim.Generate_ParallelArray") {
autoreleasepoolIfUnoptimizedReturnAutoreleased {
  // Add an autorelease pool because ParallelArrayDictionary autoreleases
  // values in objectForKey.

  var d = getParallelArrayBridgedVerbatimDictionary()
  var identity1 = unsafeBitCast(d, Int.self)
  assert(isCocoaDictionary(d))

  var iter = d.iterator()
  var pairs = Array<(Int, Int)>()
  while let (key, value) = iter.next() {
    let kv = ((key as! TestObjCKeyTy).value, (value as! TestObjCValueTy).value)
    pairs.append(kv)
  }
  var expectedPairs = [ (10, 1111), (20, 1111), (30, 1111), (40, 1111) ]
  assert(equalsUnordered(pairs, expectedPairs))
  // The following is not required by the IteratorProtocol protocol, but
  // it is a nice QoI.
  assert(iter.next() == nil)
  assert(iter.next() == nil)
  assert(iter.next() == nil)
  assert(identity1 == unsafeBitCast(d, Int.self))
}
}

DictionaryTestSuite.test("BridgedFromObjC.Nonverbatim.Generate_ParallelArray") {
autoreleasepoolIfUnoptimizedReturnAutoreleased {
  // Add an autorelease pool because ParallelArrayDictionary autoreleases
  // values in objectForKey.

  var d = getParallelArrayBridgedNonverbatimDictionary()
  var identity1 = unsafeBitCast(d, Int.self)
  assert(isNativeDictionary(d))

  var iter = d.iterator()
  var pairs = Array<(Int, Int)>()
  while let (key, value) = iter.next() {
    let kv = (key.value, value.value)
    pairs.append(kv)
  }
  var expectedPairs = [ (10, 1111), (20, 1111), (30, 1111), (40, 1111) ]
  assert(equalsUnordered(pairs, expectedPairs))
  // The following is not required by the IteratorProtocol protocol, but
  // it is a nice QoI.
  assert(iter.next() == nil)
  assert(iter.next() == nil)
  assert(iter.next() == nil)
  assert(identity1 == unsafeBitCast(d, Int.self))
}
}


DictionaryTestSuite.test("BridgedFromObjC.Verbatim.EqualityTest_Empty") {
  var d1 = getBridgedVerbatimEquatableDictionary([:])
  var identity1 = unsafeBitCast(d1, Int.self)
  assert(isCocoaDictionary(d1))

  var d2 = getBridgedVerbatimEquatableDictionary([:])
  var identity2 = unsafeBitCast(d2, Int.self)
  assert(isCocoaDictionary(d2))

  // We can't check that `identity1 != identity2` because Foundation might be
  // returning the same singleton NSDictionary for empty dictionaries.

  assert(d1 == d2)
  assert(identity1 == unsafeBitCast(d1, Int.self))
  assert(identity2 == unsafeBitCast(d2, Int.self))

  d2[TestObjCKeyTy(10)] = TestObjCEquatableValueTy(2010)
  assert(isNativeDictionary(d2))
  assert(identity2 != unsafeBitCast(d2, Int.self))
  identity2 = unsafeBitCast(d2, Int.self)

  assert(d1 != d2)
  assert(identity1 == unsafeBitCast(d1, Int.self))
  assert(identity2 == unsafeBitCast(d2, Int.self))
}

DictionaryTestSuite.test("BridgedFromObjC.Nonverbatim.EqualityTest_Empty") {
  var d1 = getBridgedNonverbatimEquatableDictionary([:])
  var identity1 = unsafeBitCast(d1, Int.self)
  assert(isNativeDictionary(d1))

  var d2 = getBridgedNonverbatimEquatableDictionary([:])
  var identity2 = unsafeBitCast(d2, Int.self)
  assert(isNativeDictionary(d2))
  assert(identity1 != identity2)

  assert(d1 == d2)
  assert(identity1 == unsafeBitCast(d1, Int.self))
  assert(identity2 == unsafeBitCast(d2, Int.self))

  d2[TestBridgedKeyTy(10)] = TestBridgedEquatableValueTy(2010)
  assert(isNativeDictionary(d2))
  assert(identity2 == unsafeBitCast(d2, Int.self))

  assert(d1 != d2)
  assert(identity1 == unsafeBitCast(d1, Int.self))
  assert(identity2 == unsafeBitCast(d2, Int.self))
}


DictionaryTestSuite.test("BridgedFromObjC.Verbatim.EqualityTest_Small") {
  func helper(nd1: Dictionary<Int, Int>, _ nd2: Dictionary<Int, Int>, _ expectedEq: Bool) {
    let d1 = getBridgedVerbatimEquatableDictionary(nd1)
    let identity1 = unsafeBitCast(d1, Int.self)
    assert(isCocoaDictionary(d1))

    var d2 = getBridgedVerbatimEquatableDictionary(nd2)
    var identity2 = unsafeBitCast(d2, Int.self)
    assert(isCocoaDictionary(d2))

    do {
      let eq1 = (d1 == d2)
      assert(eq1 == expectedEq)

      let eq2 = (d2 == d1)
      assert(eq2 == expectedEq)

      let neq1 = (d1 != d2)
      assert(neq1 != expectedEq)

      let neq2 = (d2 != d1)
      assert(neq2 != expectedEq)
    }
    assert(identity1 == unsafeBitCast(d1, Int.self))
    assert(identity2 == unsafeBitCast(d2, Int.self))

    d2[TestObjCKeyTy(1111)] = TestObjCEquatableValueTy(1111)
    d2[TestObjCKeyTy(1111)] = nil
    assert(isNativeDictionary(d2))
    assert(identity2 != unsafeBitCast(d2, Int.self))
    identity2 = unsafeBitCast(d2, Int.self)

    do {
      let eq1 = (d1 == d2)
      assert(eq1 == expectedEq)

      let eq2 = (d2 == d1)
      assert(eq2 == expectedEq)

      let neq1 = (d1 != d2)
      assert(neq1 != expectedEq)

      let neq2 = (d2 != d1)
      assert(neq2 != expectedEq)
    }
    assert(identity1 == unsafeBitCast(d1, Int.self))
    assert(identity2 == unsafeBitCast(d2, Int.self))
  }

  helper([:], [:], true)

  helper([ 10: 1010 ],
         [ 10: 1010 ],
         true)

  helper([ 10: 1010, 20: 1020 ],
         [ 10: 1010, 20: 1020 ],
         true)

  helper([ 10: 1010, 20: 1020, 30: 1030 ],
         [ 10: 1010, 20: 1020, 30: 1030 ],
         true)

  helper([ 10: 1010, 20: 1020, 30: 1030 ],
         [ 10: 1010, 20: 1020, 1111: 1030 ],
         false)

  helper([ 10: 1010, 20: 1020, 30: 1030 ],
         [ 10: 1010, 20: 1020, 30: 1111 ],
         false)

  helper([ 10: 1010, 20: 1020, 30: 1030 ],
         [ 10: 1010, 20: 1020 ],
         false)

  helper([ 10: 1010, 20: 1020, 30: 1030 ],
         [ 10: 1010 ],
         false)

  helper([ 10: 1010, 20: 1020, 30: 1030 ],
         [:],
         false)

  helper([ 10: 1010, 20: 1020, 30: 1030 ],
         [ 10: 1010, 20: 1020, 30: 1030, 40: 1040 ],
         false)
}


DictionaryTestSuite.test("BridgedFromObjC.Verbatim.ArrayOfDictionaries") {
  var nsa = NSMutableArray()
  for i in 0..<3 {
    nsa.add(
        getAsNSDictionary([ 10: 1010 + i, 20: 1020 + i, 30: 1030 + i ]))
  }

  var a = nsa as [AnyObject] as! [Dictionary<NSObject, AnyObject>]
  for i in 0..<3 {
    var d = a[i]
    var iter = d.iterator()
    var pairs = Array<(Int, Int)>()
    while let (key, value) = iter.next() {
      let kv = ((key as! TestObjCKeyTy).value, (value as! TestObjCValueTy).value)
      pairs.append(kv)
    }
    var expectedPairs = [ (10, 1010 + i), (20, 1020 + i), (30, 1030 + i) ]
    assert(equalsUnordered(pairs, expectedPairs))
  }
}

DictionaryTestSuite.test("BridgedFromObjC.Nonverbatim.ArrayOfDictionaries") {
  var nsa = NSMutableArray()
  for i in 0..<3 {
    nsa.add(
        getAsNSDictionary([ 10: 1010 + i, 20: 1020 + i, 30: 1030 + i ]))
  }

  var a = nsa as [AnyObject] as! [Dictionary<TestBridgedKeyTy, TestBridgedValueTy>]
  for i in 0..<3 {
    var d = a[i]
    var iter = d.iterator()
    var pairs = Array<(Int, Int)>()
    while let (key, value) = iter.next() {
      let kv = (key.value, value.value)
      pairs.append(kv)
    }
    var expectedPairs = [ (10, 1010 + i), (20, 1020 + i), (30, 1030 + i) ]
    assert(equalsUnordered(pairs, expectedPairs))
  }
}


//===---
// Dictionary -> NSDictionary bridging tests.
//
// Key and Value are bridged verbatim.
//===---

DictionaryTestSuite.test("BridgedToObjC.Verbatim.Count") {
  let d = getBridgedNSDictionaryOfRefTypesBridgedVerbatim()

  assert(d.count == 3)
}

DictionaryTestSuite.test("BridgedToObjC.Verbatim.ObjectForKey") {
  let d = getBridgedNSDictionaryOfRefTypesBridgedVerbatim()

  var v: AnyObject? = d.objectFor(TestObjCKeyTy(10))
  expectEqual(1010, (v as! TestObjCValueTy).value)
  let idValue10 = unsafeBitCast(v, UInt.self)

  v = d.objectFor(TestObjCKeyTy(20))
  expectEqual(1020, (v as! TestObjCValueTy).value)
  let idValue20 = unsafeBitCast(v, UInt.self)

  v = d.objectFor(TestObjCKeyTy(30))
  expectEqual(1030, (v as! TestObjCValueTy).value)
  let idValue30 = unsafeBitCast(v, UInt.self)

  expectEmpty(d.objectFor(TestObjCKeyTy(40)))

  for i in 0..<3 {
    expectEqual(idValue10, unsafeBitCast(
      d.objectFor(TestObjCKeyTy(10)), UInt.self))

    expectEqual(idValue20, unsafeBitCast(
      d.objectFor(TestObjCKeyTy(20)), UInt.self))

    expectEqual(idValue30, unsafeBitCast(
      d.objectFor(TestObjCKeyTy(30)), UInt.self))
  }

  expectAutoreleasedKeysAndValues(unopt: (0, 3))
}

DictionaryTestSuite.test("BridgedToObjC.Verbatim.KeyEnumerator.NextObject") {
  let d = getBridgedNSDictionaryOfRefTypesBridgedVerbatim()

  var capturedIdentityPairs = Array<(UInt, UInt)>()

  for i in 0..<3 {
    let enumerator = d.keyEnumerator()

    var dataPairs = Array<(Int, Int)>()
    var identityPairs = Array<(UInt, UInt)>()
    while let key = enumerator.nextObject() {
      let value: AnyObject = d.objectFor(key)!

      let dataPair =
        ((key as! TestObjCKeyTy).value, (value as! TestObjCValueTy).value)
      dataPairs.append(dataPair)

      let identityPair =
        (unsafeBitCast(key, UInt.self), unsafeBitCast(value, UInt.self))
      identityPairs.append(identityPair)
    }
    expectTrue(
      equalsUnordered(dataPairs, [ (10, 1010), (20, 1020), (30, 1030) ]))

    if capturedIdentityPairs.isEmpty {
      capturedIdentityPairs = identityPairs
    } else {
      expectTrue(equalsUnordered(capturedIdentityPairs, identityPairs))
    }

    assert(enumerator.nextObject() == nil)
    assert(enumerator.nextObject() == nil)
    assert(enumerator.nextObject() == nil)
  }

  expectAutoreleasedKeysAndValues(unopt: (3, 3))
}

DictionaryTestSuite.test("BridgedToObjC.Verbatim.KeyEnumerator.NextObject_Empty") {
  let d = getBridgedEmptyNSDictionary()
  let enumerator = d.keyEnumerator()

  assert(enumerator.nextObject() == nil)
  assert(enumerator.nextObject() == nil)
  assert(enumerator.nextObject() == nil)
}

DictionaryTestSuite.test("BridgedToObjC.Verbatim.KeyEnumerator.FastEnumeration.UseFromSwift") {
  let d = getBridgedNSDictionaryOfRefTypesBridgedVerbatim()

  checkDictionaryFastEnumerationFromSwift(
    [ (10, 1010), (20, 1020), (30, 1030) ],
    d, { d.keyEnumerator() },
    { ($0 as! TestObjCKeyTy).value },
    { ($0 as! TestObjCValueTy).value })

  expectAutoreleasedKeysAndValues(unopt: (3, 3))
}

DictionaryTestSuite.test("BridgedToObjC.Verbatim.KeyEnumerator.FastEnumeration.UseFromObjC") {
  let d = getBridgedNSDictionaryOfRefTypesBridgedVerbatim()

  checkDictionaryFastEnumerationFromObjC(
    [ (10, 1010), (20, 1020), (30, 1030) ],
    d, { d.keyEnumerator() },
    { ($0 as! TestObjCKeyTy).value },
    { ($0 as! TestObjCValueTy).value })

  expectAutoreleasedKeysAndValues(unopt: (3, 3))
}

DictionaryTestSuite.test("BridgedToObjC.Verbatim.KeyEnumerator.FastEnumeration_Empty") {
  let d = getBridgedEmptyNSDictionary()

  checkDictionaryFastEnumerationFromSwift(
    [], d, { d.keyEnumerator() },
    { ($0 as! TestObjCKeyTy).value },
    { ($0 as! TestObjCValueTy).value })

  checkDictionaryFastEnumerationFromObjC(
    [], d, { d.keyEnumerator() },
    { ($0 as! TestObjCKeyTy).value },
    { ($0 as! TestObjCValueTy).value })
}

DictionaryTestSuite.test("BridgedToObjC.Verbatim.FastEnumeration.UseFromSwift") {
  let d = getBridgedNSDictionaryOfRefTypesBridgedVerbatim()

  checkDictionaryFastEnumerationFromSwift(
    [ (10, 1010), (20, 1020), (30, 1030) ],
    d, { d },
    { ($0 as! TestObjCKeyTy).value },
    { ($0 as! TestObjCValueTy).value })

  expectAutoreleasedKeysAndValues(unopt: (0, 3))
}

DictionaryTestSuite.test("BridgedToObjC.Verbatim.FastEnumeration.UseFromObjC") {
  let d = getBridgedNSDictionaryOfRefTypesBridgedVerbatim()

  checkDictionaryFastEnumerationFromObjC(
    [ (10, 1010), (20, 1020), (30, 1030) ],
    d, { d },
    { ($0 as! TestObjCKeyTy).value },
    { ($0 as! TestObjCValueTy).value })

  expectAutoreleasedKeysAndValues(unopt: (0, 3))
}

DictionaryTestSuite.test("BridgedToObjC.Verbatim.FastEnumeration_Empty") {
  let d = getBridgedEmptyNSDictionary()

  checkDictionaryFastEnumerationFromSwift(
    [], d, { d },
    { ($0 as! TestObjCKeyTy).value },
    { ($0 as! TestObjCValueTy).value })

  checkDictionaryFastEnumerationFromObjC(
    [], d, { d },
    { ($0 as! TestObjCKeyTy).value },
    { ($0 as! TestObjCValueTy).value })
}

//===---
// Dictionary -> NSDictionary bridging tests.
//
// Key type and value type are bridged non-verbatim.
//===---

DictionaryTestSuite.test("BridgedToObjC.KeyValue_ValueTypesCustomBridged") {
  let d = getBridgedNSDictionaryOfKeyValue_ValueTypesCustomBridged()
  let enumerator = d.keyEnumerator()

  var pairs = Array<(Int, Int)>()
  while let key = enumerator.nextObject() {
    let value: AnyObject = d.objectFor(key)!
    let kv = ((key as! TestObjCKeyTy).value, (value as! TestObjCValueTy).value)
    pairs.append(kv)
  }
  assert(equalsUnordered(pairs, [ (10, 1010), (20, 1020), (30, 1030) ]))

  expectAutoreleasedKeysAndValues(unopt: (3, 3))
}

DictionaryTestSuite.test("BridgedToObjC.Custom.KeyEnumerator.FastEnumeration.UseFromSwift") {
  let d = getBridgedNSDictionaryOfKeyValue_ValueTypesCustomBridged()

  checkDictionaryFastEnumerationFromSwift(
    [ (10, 1010), (20, 1020), (30, 1030) ],
    d, { d.keyEnumerator() },
    { ($0 as! TestObjCKeyTy).value },
    { ($0 as! TestObjCValueTy).value })

  expectAutoreleasedKeysAndValues(unopt: (3, 3))
}

DictionaryTestSuite.test("BridgedToObjC.Custom.KeyEnumerator.FastEnumeration.UseFromSwift.Partial") {
  let d = getBridgedNSDictionaryOfKeyValue_ValueTypesCustomBridged(
    numElements: 9)

  checkDictionaryEnumeratorPartialFastEnumerationFromSwift(
    [ (10, 1010), (20, 1020), (30, 1030), (40, 1040), (50, 1050),
      (60, 1060), (70, 1070), (80, 1080), (90, 1090) ],
    d, maxFastEnumerationItems: 5,
    { ($0 as! TestObjCKeyTy).value },
    { ($0 as! TestObjCValueTy).value })

  expectAutoreleasedKeysAndValues(unopt: (9, 9))
}

DictionaryTestSuite.test("BridgedToObjC.Custom.KeyEnumerator.FastEnumeration.UseFromObjC") {
  let d = getBridgedNSDictionaryOfKeyValue_ValueTypesCustomBridged()

  checkDictionaryFastEnumerationFromObjC(
    [ (10, 1010), (20, 1020), (30, 1030) ],
    d, { d.keyEnumerator() },
    { ($0 as! TestObjCKeyTy).value },
    { ($0 as! TestObjCValueTy).value })

  expectAutoreleasedKeysAndValues(unopt: (3, 3))
}

DictionaryTestSuite.test("BridgedToObjC.Custom.FastEnumeration.UseFromSwift") {
  let d = getBridgedNSDictionaryOfKeyValue_ValueTypesCustomBridged()

  checkDictionaryFastEnumerationFromSwift(
    [ (10, 1010), (20, 1020), (30, 1030) ],
    d, { d },
    { ($0 as! TestObjCKeyTy).value },
    { ($0 as! TestObjCValueTy).value })

  expectAutoreleasedKeysAndValues(unopt: (0, 3))
}

DictionaryTestSuite.test("BridgedToObjC.Custom.FastEnumeration.UseFromObjC") {
  let d = getBridgedNSDictionaryOfKeyValue_ValueTypesCustomBridged()

  checkDictionaryFastEnumerationFromObjC(
    [ (10, 1010), (20, 1020), (30, 1030) ],
    d, { d },
    { ($0 as! TestObjCKeyTy).value },
    { ($0 as! TestObjCValueTy).value })

  expectAutoreleasedKeysAndValues(unopt: (0, 3))
}

DictionaryTestSuite.test("BridgedToObjC.Custom.FastEnumeration_Empty") {
  let d = getBridgedNSDictionaryOfKeyValue_ValueTypesCustomBridged(
    numElements: 0)

  checkDictionaryFastEnumerationFromSwift(
    [], d, { d },
    { ($0 as! TestObjCKeyTy).value },
    { ($0 as! TestObjCValueTy).value })

  checkDictionaryFastEnumerationFromObjC(
    [], d, { d },
    { ($0 as! TestObjCKeyTy).value },
    { ($0 as! TestObjCValueTy).value })
}

func getBridgedNSDictionaryOfKey_ValueTypeCustomBridged() -> NSDictionary {
  assert(!_isBridgedVerbatimToObjectiveC(TestBridgedKeyTy.self))
  assert(_isBridgedVerbatimToObjectiveC(TestObjCValueTy.self))

  var d = Dictionary<TestBridgedKeyTy, TestObjCValueTy>()
  d[TestBridgedKeyTy(10)] = TestObjCValueTy(1010)
  d[TestBridgedKeyTy(20)] = TestObjCValueTy(1020)
  d[TestBridgedKeyTy(30)] = TestObjCValueTy(1030)

  let bridged = _convertDictionaryToNSDictionary(d)
  assert(isNativeNSDictionary(bridged))

  return bridged
}

DictionaryTestSuite.test("BridgedToObjC.Key_ValueTypeCustomBridged") {
  let d = getBridgedNSDictionaryOfKey_ValueTypeCustomBridged()
  let enumerator = d.keyEnumerator()

  var pairs = Array<(Int, Int)>()
  while let key = enumerator.nextObject() {
    let value: AnyObject = d.objectFor(key)!
    let kv = ((key as! TestObjCKeyTy).value, (value as! TestObjCValueTy).value)
    pairs.append(kv)
  }
  assert(equalsUnordered(pairs, [ (10, 1010), (20, 1020), (30, 1030) ]))

  expectAutoreleasedKeysAndValues(unopt: (3, 3))
}

func getBridgedNSDictionaryOfValue_ValueTypeCustomBridged() -> NSDictionary {
  assert(_isBridgedVerbatimToObjectiveC(TestObjCKeyTy.self))
  assert(!_isBridgedVerbatimToObjectiveC(TestBridgedValueTy.self))

  var d = Dictionary<TestObjCKeyTy, TestBridgedValueTy>()
  d[TestObjCKeyTy(10)] = TestBridgedValueTy(1010)
  d[TestObjCKeyTy(20)] = TestBridgedValueTy(1020)
  d[TestObjCKeyTy(30)] = TestBridgedValueTy(1030)

  let bridged = _convertDictionaryToNSDictionary(d)
  assert(isNativeNSDictionary(bridged))

  return bridged
}

DictionaryTestSuite.test("BridgedToObjC.Value_ValueTypeCustomBridged") {
  let d = getBridgedNSDictionaryOfValue_ValueTypeCustomBridged()
  let enumerator = d.keyEnumerator()

  var pairs = Array<(Int, Int)>()
  while let key = enumerator.nextObject() {
    let value: AnyObject = d.objectFor(key)!
    let kv = ((key as! TestObjCKeyTy).value, (value as! TestObjCValueTy).value)
    pairs.append(kv)
  }
  assert(equalsUnordered(pairs, [ (10, 1010), (20, 1020), (30, 1030) ]))

  expectAutoreleasedKeysAndValues(unopt: (3, 3))
}


//===---
// NSDictionary -> Dictionary -> NSDictionary bridging tests.
//===---

func getRoundtripBridgedNSDictionary() -> NSDictionary {
  let keys = [ 10, 20, 30 ].map { TestObjCKeyTy($0) }
  let values = [ 1010, 1020, 1030 ].map { TestObjCValueTy($0) }

  let nsd = NSDictionary(objects: values, forKeys: keys)

  let d: Dictionary<NSObject, AnyObject> = _convertNSDictionaryToDictionary(nsd)

  let bridgedBack = _convertDictionaryToNSDictionary(d)
  assert(isCocoaNSDictionary(bridgedBack))
  // FIXME: this should be true.
  //assert(unsafeBitCast(nsd, Int.self) == unsafeBitCast(bridgedBack, Int.self))

  return bridgedBack
}

DictionaryTestSuite.test("BridgingRoundtrip") {
  let d = getRoundtripBridgedNSDictionary()
  let enumerator = d.keyEnumerator()

  var pairs = Array<(Int, Int)>()
  while let key = enumerator.nextObject() {
    let value: AnyObject = d.objectFor(key)!
    let kv = ((key as! TestObjCKeyTy).value, (value as! TestObjCValueTy).value)
    pairs.append(kv)
  }
  expectEqualsUnordered(pairs, [ (10, 1010), (20, 1020), (30, 1030) ])
}

//===---
// NSDictionary -> Dictionary implicit conversion.
//===---

DictionaryTestSuite.test("NSDictionaryToDictionaryCoversion") {
  let keys = [ 10, 20, 30 ].map { TestObjCKeyTy($0) }
  let values = [ 1010, 1020, 1030 ].map { TestObjCValueTy($0) }

  let nsd = NSDictionary(objects: values, forKeys: keys)

  let d: Dictionary = nsd as Dictionary

  var pairs = Array<(Int, Int)>()
  for (key, value) in d {
    let kv = ((key as! TestObjCKeyTy).value, (value as! TestObjCValueTy).value)
    pairs.append(kv)
  }
  assert(equalsUnordered(pairs, [ (10, 1010), (20, 1020), (30, 1030) ]))
}

DictionaryTestSuite.test("DictionaryToNSDictionaryCoversion") {
  var d = Dictionary<TestObjCKeyTy, TestObjCValueTy>(minimumCapacity: 32)
  d[TestObjCKeyTy(10)] = TestObjCValueTy(1010)
  d[TestObjCKeyTy(20)] = TestObjCValueTy(1020)
  d[TestObjCKeyTy(30)] = TestObjCValueTy(1030)
  let nsd: NSDictionary = d

  checkDictionaryFastEnumerationFromSwift(
    [ (10, 1010), (20, 1020), (30, 1030) ],
    d, { d },
    { ($0 as! TestObjCKeyTy).value },
    { ($0 as! TestObjCValueTy).value })

  expectAutoreleasedKeysAndValues(unopt: (0, 3))
}

//===---
// Dictionary upcasts
//===---

DictionaryTestSuite.test("DictionaryUpcastEntryPoint") {
  var d = Dictionary<TestObjCKeyTy, TestObjCValueTy>(minimumCapacity: 32)
  d[TestObjCKeyTy(10)] = TestObjCValueTy(1010)
  d[TestObjCKeyTy(20)] = TestObjCValueTy(1020)
  d[TestObjCKeyTy(30)] = TestObjCValueTy(1030)

  var dAsAnyObject: Dictionary<NSObject, AnyObject> = _dictionaryUpCast(d)

  assert(dAsAnyObject.length == 3)
  var v: AnyObject? = dAsAnyObject[TestObjCKeyTy(10)]
  assert((v! as! TestObjCValueTy).value == 1010)

  v = dAsAnyObject[TestObjCKeyTy(20)]
  assert((v! as! TestObjCValueTy).value == 1020)

  v = dAsAnyObject[TestObjCKeyTy(30)]
  assert((v! as! TestObjCValueTy).value == 1030)
}

DictionaryTestSuite.test("DictionaryUpcast") {
  var d = Dictionary<TestObjCKeyTy, TestObjCValueTy>(minimumCapacity: 32)
  d[TestObjCKeyTy(10)] = TestObjCValueTy(1010)
  d[TestObjCKeyTy(20)] = TestObjCValueTy(1020)
  d[TestObjCKeyTy(30)] = TestObjCValueTy(1030)

  var dAsAnyObject: Dictionary<NSObject, AnyObject> = d

  assert(dAsAnyObject.length == 3)
  var v: AnyObject? = dAsAnyObject[TestObjCKeyTy(10)]
  assert((v! as! TestObjCValueTy).value == 1010)

  v = dAsAnyObject[TestObjCKeyTy(20)]
  assert((v! as! TestObjCValueTy).value == 1020)

  v = dAsAnyObject[TestObjCKeyTy(30)]
  assert((v! as! TestObjCValueTy).value == 1030)
}

DictionaryTestSuite.test("DictionaryUpcastBridgedEntryPoint") {
  var d = Dictionary<TestBridgedKeyTy, TestBridgedValueTy>(minimumCapacity: 32)
  d[TestBridgedKeyTy(10)] = TestBridgedValueTy(1010)
  d[TestBridgedKeyTy(20)] = TestBridgedValueTy(1020)
  d[TestBridgedKeyTy(30)] = TestBridgedValueTy(1030)

  do {
    var dOO: Dictionary<NSObject, AnyObject> = _dictionaryBridgeToObjectiveC(d)

    assert(dOO.length == 3)
    var v: AnyObject? = dOO[TestObjCKeyTy(10)]
    assert((v! as! TestBridgedValueTy).value == 1010)

    v = dOO[TestObjCKeyTy(20)]
    assert((v! as! TestBridgedValueTy).value == 1020)

    v = dOO[TestObjCKeyTy(30)]
    assert((v! as! TestBridgedValueTy).value == 1030)
  }

  do {
    var dOV: Dictionary<NSObject, TestBridgedValueTy>
      = _dictionaryBridgeToObjectiveC(d)

    assert(dOV.length == 3)
    var v = dOV[TestObjCKeyTy(10)]
    assert(v!.value == 1010)

    v = dOV[TestObjCKeyTy(20)]
    assert(v!.value == 1020)

    v = dOV[TestObjCKeyTy(30)]
    assert(v!.value == 1030)
  }

  do {
    var dVO: Dictionary<TestBridgedKeyTy, AnyObject>
      = _dictionaryBridgeToObjectiveC(d)

    assert(dVO.length == 3)
    var v: AnyObject? = dVO[TestBridgedKeyTy(10)]
    assert((v! as! TestBridgedValueTy).value == 1010)

    v = dVO[TestBridgedKeyTy(20)]
    assert((v! as! TestBridgedValueTy).value == 1020)

    v = dVO[TestBridgedKeyTy(30)]
    assert((v! as! TestBridgedValueTy).value == 1030)
  }
}

DictionaryTestSuite.test("DictionaryUpcastBridged") {
  var d = Dictionary<TestBridgedKeyTy, TestBridgedValueTy>(minimumCapacity: 32)
  d[TestBridgedKeyTy(10)] = TestBridgedValueTy(1010)
  d[TestBridgedKeyTy(20)] = TestBridgedValueTy(1020)
  d[TestBridgedKeyTy(30)] = TestBridgedValueTy(1030)

  do {
    var dOO: Dictionary<NSObject, AnyObject> = d

    assert(dOO.length == 3)
    var v: AnyObject? = dOO[TestObjCKeyTy(10)]
    assert((v! as! TestBridgedValueTy).value == 1010)

    v = dOO[TestObjCKeyTy(20)]
    assert((v! as! TestBridgedValueTy).value == 1020)

    v = dOO[TestObjCKeyTy(30)]
    assert((v! as! TestBridgedValueTy).value == 1030)
  }

  do {
    var dOV: Dictionary<NSObject, TestBridgedValueTy> = d

    assert(dOV.length == 3)
    var v = dOV[TestObjCKeyTy(10)]
    assert(v!.value == 1010)

    v = dOV[TestObjCKeyTy(20)]
    assert(v!.value == 1020)

    v = dOV[TestObjCKeyTy(30)]
    assert(v!.value == 1030)
  }

  do {
    var dVO: Dictionary<TestBridgedKeyTy, AnyObject> = d

    assert(dVO.length == 3)
    var v: AnyObject? = dVO[TestBridgedKeyTy(10)]
    assert((v! as! TestBridgedValueTy).value == 1010)

    v = dVO[TestBridgedKeyTy(20)]
    assert((v! as! TestBridgedValueTy).value == 1020)

    v = dVO[TestBridgedKeyTy(30)]
    assert((v! as! TestBridgedValueTy).value == 1030)
  }
}

//===---
// Dictionary downcasts
//===---

DictionaryTestSuite.test("DictionaryDowncastEntryPoint") {
  var d = Dictionary<NSObject, AnyObject>(minimumCapacity: 32)
  d[TestObjCKeyTy(10)] = TestObjCValueTy(1010)
  d[TestObjCKeyTy(20)] = TestObjCValueTy(1020)
  d[TestObjCKeyTy(30)] = TestObjCValueTy(1030)

  // Successful downcast.
  let dCC: Dictionary<TestObjCKeyTy, TestObjCValueTy> = _dictionaryDownCast(d)
  assert(dCC.length == 3)
  var v = dCC[TestObjCKeyTy(10)]
  assert(v!.value == 1010)

  v = dCC[TestObjCKeyTy(20)]
  assert(v!.value == 1020)

  v = dCC[TestObjCKeyTy(30)]
  assert(v!.value == 1030)

  expectAutoreleasedKeysAndValues(unopt: (0, 3))
}

DictionaryTestSuite.test("DictionaryDowncast") {
  var d = Dictionary<NSObject, AnyObject>(minimumCapacity: 32)
  d[TestObjCKeyTy(10)] = TestObjCValueTy(1010)
  d[TestObjCKeyTy(20)] = TestObjCValueTy(1020)
  d[TestObjCKeyTy(30)] = TestObjCValueTy(1030)

  // Successful downcast.
  let dCC = d as! Dictionary<TestObjCKeyTy, TestObjCValueTy>
  assert(dCC.length == 3)
  var v = dCC[TestObjCKeyTy(10)]
  assert(v!.value == 1010)

  v = dCC[TestObjCKeyTy(20)]
  assert(v!.value == 1020)

  v = dCC[TestObjCKeyTy(30)]
  assert(v!.value == 1030)

  expectAutoreleasedKeysAndValues(unopt: (0, 3))
}

DictionaryTestSuite.test("DictionaryDowncastConditionalEntryPoint") {
  var d = Dictionary<NSObject, AnyObject>(minimumCapacity: 32)
  d[TestObjCKeyTy(10)] = TestObjCValueTy(1010)
  d[TestObjCKeyTy(20)] = TestObjCValueTy(1020)
  d[TestObjCKeyTy(30)] = TestObjCValueTy(1030)

  // Successful downcast.
  if let dCC
       = _dictionaryDownCastConditional(d) as Dictionary<TestObjCKeyTy, TestObjCValueTy>? {
    assert(dCC.length == 3)
    var v = dCC[TestObjCKeyTy(10)]
    assert(v!.value == 1010)

    v = dCC[TestObjCKeyTy(20)]
    assert(v!.value == 1020)

    v = dCC[TestObjCKeyTy(30)]
    assert(v!.value == 1030)
  } else {
    assert(false)
  }

  // Unsuccessful downcast
  d["hello"] = 17
  if let dCC
       = _dictionaryDownCastConditional(d) as Dictionary<TestObjCKeyTy, TestObjCValueTy>? {
    assert(false)
  }
}

DictionaryTestSuite.test("DictionaryDowncastConditional") {
  var d = Dictionary<NSObject, AnyObject>(minimumCapacity: 32)
  d[TestObjCKeyTy(10)] = TestObjCValueTy(1010)
  d[TestObjCKeyTy(20)] = TestObjCValueTy(1020)
  d[TestObjCKeyTy(30)] = TestObjCValueTy(1030)

  // Successful downcast.
  if let dCC = d as? Dictionary<TestObjCKeyTy, TestObjCValueTy> {
    assert(dCC.length == 3)
    var v = dCC[TestObjCKeyTy(10)]
    assert(v!.value == 1010)

    v = dCC[TestObjCKeyTy(20)]
    assert(v!.value == 1020)

    v = dCC[TestObjCKeyTy(30)]
    assert(v!.value == 1030)
  } else {
    assert(false)
  }

  // Unsuccessful downcast
  d["hello"] = 17
  if let dCC = d as? Dictionary<TestObjCKeyTy, TestObjCValueTy> {
    assert(false)
  }
}

DictionaryTestSuite.test("DictionaryBridgeFromObjectiveCEntryPoint") {
  var d = Dictionary<NSObject, AnyObject>(minimumCapacity: 32)
  d[TestObjCKeyTy(10)] = TestObjCValueTy(1010)
  d[TestObjCKeyTy(20)] = TestObjCValueTy(1020)
  d[TestObjCKeyTy(30)] = TestObjCValueTy(1030)

  // Successful downcast.
  let dCV: Dictionary<TestObjCKeyTy, TestBridgedValueTy>
    = _dictionaryBridgeFromObjectiveC(d)
  do {
    assert(dCV.length == 3)
    var v = dCV[TestObjCKeyTy(10)]
    assert(v!.value == 1010)

    v = dCV[TestObjCKeyTy(20)]
    assert(v!.value == 1020)

    v = dCV[TestObjCKeyTy(30)]
    assert(v!.value == 1030)
  }

  // Successful downcast.
  let dVC: Dictionary<TestBridgedKeyTy, TestObjCValueTy>
    = _dictionaryBridgeFromObjectiveC(d)
  do {
    assert(dVC.length == 3)
    var v = dVC[TestBridgedKeyTy(10)]
    assert(v!.value == 1010)

    v = dVC[TestBridgedKeyTy(20)]
    assert(v!.value == 1020)

    v = dVC[TestBridgedKeyTy(30)]
    assert(v!.value == 1030)
  }

  // Successful downcast.
  let dVV: Dictionary<TestBridgedKeyTy, TestBridgedValueTy>
        = _dictionaryBridgeFromObjectiveC(d)
  do {
    assert(dVV.length == 3)
    var v = dVV[TestBridgedKeyTy(10)]
    assert(v!.value == 1010)

    v = dVV[TestBridgedKeyTy(20)]
    assert(v!.value == 1020)

    v = dVV[TestBridgedKeyTy(30)]
    assert(v!.value == 1030)
  }
}

DictionaryTestSuite.test("DictionaryBridgeFromObjectiveC") {
  var d = Dictionary<NSObject, AnyObject>(minimumCapacity: 32)
  d[TestObjCKeyTy(10)] = TestObjCValueTy(1010)
  d[TestObjCKeyTy(20)] = TestObjCValueTy(1020)
  d[TestObjCKeyTy(30)] = TestObjCValueTy(1030)

  // Successful downcast.
  let dCV = d as! Dictionary<TestObjCKeyTy, TestBridgedValueTy>
  do {
    assert(dCV.length == 3)
    var v = dCV[TestObjCKeyTy(10)]
    assert(v!.value == 1010)

    v = dCV[TestObjCKeyTy(20)]
    assert(v!.value == 1020)

    v = dCV[TestObjCKeyTy(30)]
    assert(v!.value == 1030)
  }

  // Successful downcast.
  let dVC = d as! Dictionary<TestBridgedKeyTy, TestObjCValueTy>
  do {
    assert(dVC.length == 3)
    var v = dVC[TestBridgedKeyTy(10)]
    assert(v!.value == 1010)

    v = dVC[TestBridgedKeyTy(20)]
    assert(v!.value == 1020)

    v = dVC[TestBridgedKeyTy(30)]
    assert(v!.value == 1030)
  }

  // Successful downcast.
  let dVV = d as! Dictionary<TestBridgedKeyTy, TestBridgedValueTy>
  do {
    assert(dVV.length == 3)
    var v = dVV[TestBridgedKeyTy(10)]
    assert(v!.value == 1010)

    v = dVV[TestBridgedKeyTy(20)]
    assert(v!.value == 1020)

    v = dVV[TestBridgedKeyTy(30)]
    assert(v!.value == 1030)
  }
}

DictionaryTestSuite.test("DictionaryBridgeFromObjectiveCConditionalEntryPoint") {
  var d = Dictionary<NSObject, AnyObject>(minimumCapacity: 32)
  d[TestObjCKeyTy(10)] = TestObjCValueTy(1010)
  d[TestObjCKeyTy(20)] = TestObjCValueTy(1020)
  d[TestObjCKeyTy(30)] = TestObjCValueTy(1030)

  // Successful downcast.
  if let dCV
       = _dictionaryBridgeFromObjectiveCConditional(d) as
         Dictionary<TestObjCKeyTy, TestBridgedValueTy>? {
    assert(dCV.length == 3)
    var v = dCV[TestObjCKeyTy(10)]
    assert(v!.value == 1010)

    v = dCV[TestObjCKeyTy(20)]
    assert(v!.value == 1020)

    v = dCV[TestObjCKeyTy(30)]
    assert(v!.value == 1030)
  } else {
    assert(false)
  }

  // Successful downcast.
  if let dVC
       = _dictionaryBridgeFromObjectiveCConditional(d) as Dictionary<TestBridgedKeyTy, TestObjCValueTy>? {
    assert(dVC.length == 3)
    var v = dVC[TestBridgedKeyTy(10)]
    assert(v!.value == 1010)

    v = dVC[TestBridgedKeyTy(20)]
    assert(v!.value == 1020)

    v = dVC[TestBridgedKeyTy(30)]
    assert(v!.value == 1030)
  } else {
    assert(false)
  }

  // Successful downcast.
  if let dVV
       = _dictionaryBridgeFromObjectiveCConditional(d) as Dictionary<TestBridgedKeyTy, TestBridgedValueTy>? {
    assert(dVV.length == 3)
    var v = dVV[TestBridgedKeyTy(10)]
    assert(v!.value == 1010)

    v = dVV[TestBridgedKeyTy(20)]
    assert(v!.value == 1020)

    v = dVV[TestBridgedKeyTy(30)]
    assert(v!.value == 1030)
  } else {
    assert(false)
  }

  // Unsuccessful downcasts
  d["hello"] = 17
  if let dCV
       = _dictionaryBridgeFromObjectiveCConditional(d) as Dictionary<TestObjCKeyTy, TestBridgedValueTy>?{
    assert(false)
  }
  if let dVC
       = _dictionaryBridgeFromObjectiveCConditional(d) as Dictionary<TestBridgedKeyTy, TestObjCValueTy>?{
    assert(false)
  }
  if let dVV
       = _dictionaryBridgeFromObjectiveCConditional(d) as Dictionary<TestBridgedKeyTy, TestBridgedValueTy>?{
    assert(false)
  }
}

DictionaryTestSuite.test("DictionaryBridgeFromObjectiveCConditional") {
  var d = Dictionary<NSObject, AnyObject>(minimumCapacity: 32)
  d[TestObjCKeyTy(10)] = TestObjCValueTy(1010)
  d[TestObjCKeyTy(20)] = TestObjCValueTy(1020)
  d[TestObjCKeyTy(30)] = TestObjCValueTy(1030)

  // Successful downcast.
  if let dCV = d as? Dictionary<TestObjCKeyTy, TestBridgedValueTy>  {
    assert(dCV.length == 3)
    var v = dCV[TestObjCKeyTy(10)]
    assert(v!.value == 1010)

    v = dCV[TestObjCKeyTy(20)]
    assert(v!.value == 1020)

    v = dCV[TestObjCKeyTy(30)]
    assert(v!.value == 1030)
  } else {
    assert(false)
  }

  // Successful downcast.
  if let dVC = d as? Dictionary<TestBridgedKeyTy, TestObjCValueTy> {
    assert(dVC.length == 3)
    var v = dVC[TestBridgedKeyTy(10)]
    assert(v!.value == 1010)

    v = dVC[TestBridgedKeyTy(20)]
    assert(v!.value == 1020)

    v = dVC[TestBridgedKeyTy(30)]
    assert(v!.value == 1030)
  } else {
    assert(false)
  }

  // Successful downcast.
  if let dVV = d as? Dictionary<TestBridgedKeyTy, TestBridgedValueTy> {
    assert(dVV.length == 3)
    var v = dVV[TestBridgedKeyTy(10)]
    assert(v!.value == 1010)

    v = dVV[TestBridgedKeyTy(20)]
    assert(v!.value == 1020)

    v = dVV[TestBridgedKeyTy(30)]
    assert(v!.value == 1030)
  } else {
    assert(false)
  }

  // Unsuccessful downcasts
  d["hello"] = 17
  if let dCV = d as? Dictionary<TestObjCKeyTy, TestBridgedValueTy> {
    assert(false)
  }
  if let dVC = d as? Dictionary<TestBridgedKeyTy, TestObjCValueTy> {
    assert(false)
  }
  if let dVV = d as? Dictionary<TestBridgedKeyTy, TestBridgedValueTy> {
    assert(false)
  }
}

//===---
// Tests for APIs implemented strictly based on public interface.  We only need
// to test them once, not for every storage type.
//===---

func getDerivedAPIsDictionary() -> Dictionary<Int, Int> {
  var d = Dictionary<Int, Int>(minimumCapacity: 10)
  d[10] = 1010
  d[20] = 1020
  d[30] = 1030
  return d
}

var DictionaryDerivedAPIs = TestSuite("DictionaryDerivedAPIs")

@objc
class MockDictionaryWithCustomCount : NSDictionary {
  init(count: Int) {
    self._count = count
    super.init()
  }

  override init() {
    expectUnreachable()
    super.init()
  }

  override init(
    objects: UnsafePointer<AnyObject?>,
    forKeys keys: UnsafePointer<NSCopying?>,
    count: Int) {
    expectUnreachable()
    super.init(objects: objects, forKeys: keys, count: count)
  }

  required init(coder aDecoder: NSCoder) {
    fatalError("init(coder:) not implemented by MockDictionaryWithCustomCount")
  }

  @objc override func copy(zone zone: NSZone) -> AnyObject {
    // Ensure that copying this dictionary produces an object of the same
    // dynamic type.
    return self
  }

  override func objectFor(aKey: AnyObject) -> AnyObject? {
    expectUnreachable()
    return NSObject()
  }

  override var count: Int {
    ++MockDictionaryWithCustomCount.timesCountWasCalled
    return _count
  }

  var _count: Int = 0

  static var timesCountWasCalled = 0
}

func getMockDictionaryWithCustomCount(count count: Int)
  -> Dictionary<NSObject, AnyObject> {

  return MockDictionaryWithCustomCount(count: count) as Dictionary
}

DictionaryDerivedAPIs.test("isEmpty") {
  do {
    var empty = Dictionary<Int, Int>()
    expectTrue(empty.isEmpty)
  }
  do {
    var d = getDerivedAPIsDictionary()
    expectFalse(d.isEmpty)
  }
}

func callGenericIsEmpty<C : Collection>(collection: C) -> Bool {
  return collection.isEmpty
}

DictionaryDerivedAPIs.test("isEmpty/ImplementationIsCustomized") {
  do {
    var d = getMockDictionaryWithCustomCount(count: 0)
    MockDictionaryWithCustomCount.timesCountWasCalled = 0
    expectTrue(d.isEmpty)
    expectEqual(1, MockDictionaryWithCustomCount.timesCountWasCalled)
  }
  do {
    var d = getMockDictionaryWithCustomCount(count: 0)
    MockDictionaryWithCustomCount.timesCountWasCalled = 0
    expectTrue(callGenericIsEmpty(d))
    expectEqual(1, MockDictionaryWithCustomCount.timesCountWasCalled)
  }

  do {
    var d = getMockDictionaryWithCustomCount(count: 4)
    MockDictionaryWithCustomCount.timesCountWasCalled = 0
    expectFalse(d.isEmpty)
    expectEqual(1, MockDictionaryWithCustomCount.timesCountWasCalled)
  }
  do {
    var d = getMockDictionaryWithCustomCount(count: 4)
    MockDictionaryWithCustomCount.timesCountWasCalled = 0
    expectFalse(callGenericIsEmpty(d))
    expectEqual(1, MockDictionaryWithCustomCount.timesCountWasCalled)
  }
}

DictionaryDerivedAPIs.test("keys") {
  do {
    var empty = Dictionary<Int, Int>()
    var keys = Array(empty.keys)
    expectTrue(equalsUnordered(keys, []))
  }
  do {
    var d = getDerivedAPIsDictionary()
    var keys = Array(d.keys)
    expectTrue(equalsUnordered(keys, [ 10, 20, 30 ]))
  }
}

DictionaryDerivedAPIs.test("values") {
  do {
    var empty = Dictionary<Int, Int>()
    var values = Array(empty.values)
    expectTrue(equalsUnordered(values, []))
  }
  do {
    var d = getDerivedAPIsDictionary()

    var values = Array(d.values)
    expectTrue(equalsUnordered(values, [ 1010, 1020, 1030 ]))

    d[11] = 1010
    values = Array(d.values)
    expectTrue(equalsUnordered(values, [ 1010, 1010, 1020, 1030 ]))
  }
}

var ObjCThunks = TestSuite("ObjCThunks")

class ObjCThunksHelper : NSObject {
  dynamic func acceptArrayBridgedVerbatim(array: [TestObjCValueTy]) {
    expectEqual(10, array[0].value)
    expectEqual(20, array[1].value)
    expectEqual(30, array[2].value)
  }

  dynamic func acceptArrayBridgedNonverbatim(array: [TestBridgedValueTy]) {
<<<<<<< HEAD
    // Can not check elements because doing so would bridge them.
    expectEqual(3, array.length)
=======
    // Cannot check elements because doing so would bridge them.
    expectEqual(3, array.count)
>>>>>>> ff74e8e8
  }

  dynamic func returnArrayBridgedVerbatim() -> [TestObjCValueTy] {
    return [ TestObjCValueTy(10), TestObjCValueTy(20),
        TestObjCValueTy(30) ]
  }

  dynamic func returnArrayBridgedNonverbatim() -> [TestBridgedValueTy] {
    return [ TestBridgedValueTy(10), TestBridgedValueTy(20),
        TestBridgedValueTy(30) ]
  }

  dynamic func acceptDictionaryBridgedVerbatim(
      d: [TestObjCKeyTy : TestObjCValueTy]) {
    expectEqual(3, d.length)
    expectEqual(1010, d[TestObjCKeyTy(10)]!.value)
    expectEqual(1020, d[TestObjCKeyTy(20)]!.value)
    expectEqual(1030, d[TestObjCKeyTy(30)]!.value)
  }

  dynamic func acceptDictionaryBridgedNonverbatim(
      d: [TestBridgedKeyTy : TestBridgedValueTy]) {
<<<<<<< HEAD
    expectEqual(3, d.length)
    // Can not check elements because doing so would bridge them.
=======
    expectEqual(3, d.count)
    // Cannot check elements because doing so would bridge them.
>>>>>>> ff74e8e8
  }

  dynamic func returnDictionaryBridgedVerbatim() ->
      [TestObjCKeyTy : TestObjCValueTy] {
    return [
        TestObjCKeyTy(10): TestObjCValueTy(1010),
        TestObjCKeyTy(20): TestObjCValueTy(1020),
        TestObjCKeyTy(30): TestObjCValueTy(1030),
    ]
  }

  dynamic func returnDictionaryBridgedNonverbatim() ->
      [TestBridgedKeyTy : TestBridgedValueTy] {
    return [
        TestBridgedKeyTy(10): TestBridgedValueTy(1010),
        TestBridgedKeyTy(20): TestBridgedValueTy(1020),
        TestBridgedKeyTy(30): TestBridgedValueTy(1030),
    ]
  }
}

ObjCThunks.test("Array/Accept") {
  var helper = ObjCThunksHelper()

  do {
    helper.acceptArrayBridgedVerbatim(
        [ TestObjCValueTy(10), TestObjCValueTy(20), TestObjCValueTy(30) ])
  }
  do {
    TestBridgedValueTy.bridgeOperations = 0
    helper.acceptArrayBridgedNonverbatim(
        [ TestBridgedValueTy(10), TestBridgedValueTy(20),
          TestBridgedValueTy(30) ])
    expectEqual(0, TestBridgedValueTy.bridgeOperations)
  }
}

ObjCThunks.test("Array/Return") {
  var helper = ObjCThunksHelper()

  do {
    let a = helper.returnArrayBridgedVerbatim()
    expectEqual(10, a[0].value)
    expectEqual(20, a[1].value)
    expectEqual(30, a[2].value)
  }
  do {
    TestBridgedValueTy.bridgeOperations = 0
    let a = helper.returnArrayBridgedNonverbatim()
    expectEqual(0, TestBridgedValueTy.bridgeOperations)

    TestBridgedValueTy.bridgeOperations = 0
    expectEqual(10, a[0].value)
    expectEqual(20, a[1].value)
    expectEqual(30, a[2].value)
    expectEqual(0, TestBridgedValueTy.bridgeOperations)
  }
}

ObjCThunks.test("Dictionary/Accept") {
  var helper = ObjCThunksHelper()

  do {
    helper.acceptDictionaryBridgedVerbatim(
        [ TestObjCKeyTy(10): TestObjCValueTy(1010),
          TestObjCKeyTy(20): TestObjCValueTy(1020),
          TestObjCKeyTy(30): TestObjCValueTy(1030) ])
  }
  do {
    TestBridgedKeyTy.bridgeOperations = 0
    TestBridgedValueTy.bridgeOperations = 0
    helper.acceptDictionaryBridgedNonverbatim(
        [ TestBridgedKeyTy(10): TestBridgedValueTy(1010),
          TestBridgedKeyTy(20): TestBridgedValueTy(1020),
          TestBridgedKeyTy(30): TestBridgedValueTy(1030) ])
    expectEqual(0, TestBridgedKeyTy.bridgeOperations)
    expectEqual(0, TestBridgedValueTy.bridgeOperations)
  }
}

ObjCThunks.test("Dictionary/Return") {
  var helper = ObjCThunksHelper()

  do {
    let d = helper.returnDictionaryBridgedVerbatim()
    expectEqual(3, d.length)
    expectEqual(1010, d[TestObjCKeyTy(10)]!.value)
    expectEqual(1020, d[TestObjCKeyTy(20)]!.value)
    expectEqual(1030, d[TestObjCKeyTy(30)]!.value)
  }
  do {
    TestBridgedKeyTy.bridgeOperations = 0
    TestBridgedValueTy.bridgeOperations = 0
    let d = helper.returnDictionaryBridgedNonverbatim()
    expectEqual(0, TestBridgedKeyTy.bridgeOperations)
    expectEqual(0, TestBridgedValueTy.bridgeOperations)

    TestBridgedKeyTy.bridgeOperations = 0
    TestBridgedValueTy.bridgeOperations = 0
    expectEqual(3, d.length)
    expectEqual(1010, d[TestBridgedKeyTy(10)]!.value)
    expectEqual(1020, d[TestBridgedKeyTy(20)]!.value)
    expectEqual(1030, d[TestBridgedKeyTy(30)]!.value)
    expectEqual(0, TestBridgedKeyTy.bridgeOperations)
    expectEqual(0, TestBridgedValueTy.bridgeOperations)
  }
}

//===---
// Check that iterators traverse a snapshot of the collection.
//===---

DictionaryTestSuite.test("mutationDoesNotAffectIterator/subscript/store") {
  var dict = getDerivedAPIsDictionary()
  var iter = dict.iterator()
  dict[10] = 1011

  expectEqualsUnordered(
    [ (10, 1010), (20, 1020), (30, 1030) ],
    Array(IteratorSequence(iter)))
}

DictionaryTestSuite.test("mutationDoesNotAffectIterator/removeValueForKey,1") {
  var dict = getDerivedAPIsDictionary()
  var iter = dict.iterator()
  expectOptionalEqual(1010, dict.removeValueForKey(10))

  expectEqualsUnordered(
    [ (10, 1010), (20, 1020), (30, 1030) ],
    Array(IteratorSequence(iter)))
}

DictionaryTestSuite.test("mutationDoesNotAffectIterator/removeValueForKey,all") {
  var dict = getDerivedAPIsDictionary()
  var iter = dict.iterator()
  expectOptionalEqual(1010, dict.removeValueForKey(10))
  expectOptionalEqual(1020, dict.removeValueForKey(20))
  expectOptionalEqual(1030, dict.removeValueForKey(30))

  expectEqualsUnordered(
    [ (10, 1010), (20, 1020), (30, 1030) ],
    Array(IteratorSequence(iter)))
}

DictionaryTestSuite.test(
  "mutationDoesNotAffectIterator/removeAll,keepingCapacity=false") {
  var dict = getDerivedAPIsDictionary()
  var iter = dict.iterator()
  dict.removeAll(keepingCapacity: false)

  expectEqualsUnordered(
    [ (10, 1010), (20, 1020), (30, 1030) ],
    Array(IteratorSequence(iter)))
}

DictionaryTestSuite.test(
  "mutationDoesNotAffectIterator/removeAll,keepingCapacity=true") {
  var dict = getDerivedAPIsDictionary()
  var iter = dict.iterator()
  dict.removeAll(keepingCapacity: true)

  expectEqualsUnordered(
    [ (10, 1010), (20, 1020), (30, 1030) ],
    Array(IteratorSequence(iter)))
}

//===---
// Misc tests.
//===---

DictionaryTestSuite.test("misc") {
  do {
    // Dictionary literal
    var dict = [ "Hello": 1, "World": 2 ]

    // Insertion
    dict["Swift"] = 3

    // Access
    expectOptionalEqual(1, dict["Hello"])
    expectOptionalEqual(2, dict["World"])
    expectOptionalEqual(3, dict["Swift"])
    expectEmpty(dict["Universe"])

    // Overwriting existing value
    dict["Hello"] = 0
    expectOptionalEqual(0, dict["Hello"])
    expectOptionalEqual(2, dict["World"])
    expectOptionalEqual(3, dict["Swift"])
    expectEmpty(dict["Universe"])
  }

  do {
    // Dictionaries with other types
    var d = [ 1.2: 1, 2.6: 2 ]
    d[3.3] = 3
    expectOptionalEqual(1, d[1.2])
    expectOptionalEqual(2, d[2.6])
    expectOptionalEqual(3, d[3.3])
  }

  do {
    var d = Dictionary<String, Int>(minimumCapacity: 13)
    d["one"] = 1
    d["two"] = 2
    d["three"] = 3
    d["four"] = 4
    d["five"] = 5
    expectOptionalEqual(1, d["one"])
    expectOptionalEqual(2, d["two"])
    expectOptionalEqual(3, d["three"])
    expectOptionalEqual(4, d["four"])
    expectOptionalEqual(5, d["five"])

    // Iterate over (key, value) tuples as a silly copy
    var d3 = Dictionary<String,Int>(minimumCapacity: 13)

    for (k, v) in d {
      d3[k] = v
    }
    expectOptionalEqual(1, d3["one"])
    expectOptionalEqual(2, d3["two"])
    expectOptionalEqual(3, d3["three"])
    expectOptionalEqual(4, d3["four"])
    expectOptionalEqual(5, d3["five"])

    expectEqual(3, d.values[d.keys.indexOf("three")!])
    expectEqual(4, d.values[d.keys.indexOf("four")!])

    expectEqual(3, d3.values[d.keys.indexOf("three")!])
    expectEqual(4, d3.values[d.keys.indexOf("four")!])
  }
}

DictionaryTestSuite.test("dropsBridgedCache") {
  // rdar://problem/18544533
  // Previously this code would segfault due to a double free in the Dictionary
  // implementation.
  // This test will only fail in address sanitizer.
  var dict = [0:10]
  do {
    var bridged: NSDictionary = dict
    expectEqual(10, bridged[0] as! Int)
  }

  dict[0] = 11
  do {
    var bridged: NSDictionary = dict
    expectEqual(11, bridged[0] as! Int)
  }
}

DictionaryTestSuite.test("getObjects:andKeys:") {
  let d = ([1: "one", 2: "two"] as Dictionary<Int, String>) as NSDictionary
  var keys = UnsafeMutableBufferPointer(
    start: UnsafeMutablePointer<NSNumber>(allocatingCapacity: 2), length: 2)
  var values = UnsafeMutableBufferPointer(
    start: UnsafeMutablePointer<NSString>(allocatingCapacity: 2), length: 2)
  var kp = AutoreleasingUnsafeMutablePointer<AnyObject?>(keys.baseAddress)
  var vp = AutoreleasingUnsafeMutablePointer<AnyObject?>(values.baseAddress)
  var null: AutoreleasingUnsafeMutablePointer<AnyObject?> = nil

  d.getObjects(null, andKeys: null) // don't segfault

  d.getObjects(null, andKeys: kp)
  expectEqual([2, 1] as [NSNumber], Array(keys))

  d.getObjects(vp, andKeys: null)
  expectEqual(["two", "one"] as [NSString], Array(values))

  d.getObjects(vp, andKeys: kp)
  expectEqual([2, 1] as [NSNumber], Array(keys))
  expectEqual(["two", "one"] as [NSString], Array(values))
}

DictionaryTestSuite.test("popFirst") {
  // Empty
  do {
    var d = [Int: Int]()
    let popped = d.popFirst()
    expectEmpty(popped)
  }

  do {
    var popped = [(Int, Int)]()
    var d: [Int: Int] = [
      1010: 1010,
      2020: 2020,
      3030: 3030,
    ]
    let expected = Array(d)
    while let element = d.popFirst() {
      popped.append(element)
    }
    expectEqualSequence(expected, Array(popped)) {
      (lhs: (Int, Int), rhs: (Int, Int)) -> Bool in
      lhs.0 == rhs.0 && lhs.1 == rhs.1
    }
    expectTrue(d.isEmpty)
  }
}

DictionaryTestSuite.test("removeAt") {
  // Test removing from the startIndex, the middle, and the end of a dictionary.
  for i in 1...3 {
    var d: [Int: Int] = [
      10: 1010,
      20: 2020,
      30: 3030,
    ]
    let removed = d.removeAt(d.indexForKey(i*10)!)
    expectEqual(i*10, removed.0)
    expectEqual(i*1010, removed.1)
    expectEqual(2, d.length)
    expectEmpty(d.indexForKey(i))
    let origKeys: [Int] = [10, 20, 30]
    expectEqual(origKeys.filter { $0 != (i*10) }, d.keys.sorted())
  }
}

DictionaryTestSuite.setUp {
  resetLeaksOfDictionaryKeysValues()
}

DictionaryTestSuite.tearDown {
  expectNoLeaksOfDictionaryKeysValues()
}

runAllTests()
<|MERGE_RESOLUTION|>--- conflicted
+++ resolved
@@ -2198,13 +2198,8 @@
   var identity1 = unsafeBitCast(d, Int.self)
   assert(isCocoaDictionary(d))
 
-<<<<<<< HEAD
   var iter = d.iterator()
-  // Can not write code below because of
-=======
-  var gen = d.generate()
   // Cannot write code below because of
->>>>>>> ff74e8e8
   // <rdar://problem/16811736> Optional tuples are broken as optionals regarding == comparison
   // assert(iter.next() == .None)
   assert(iter.next() == nil)
@@ -2221,13 +2216,8 @@
   var identity1 = unsafeBitCast(d, Int.self)
   assert(isNativeDictionary(d))
 
-<<<<<<< HEAD
   var iter = d.iterator()
-  // Can not write code below because of
-=======
-  var gen = d.generate()
   // Cannot write code below because of
->>>>>>> ff74e8e8
   // <rdar://problem/16811736> Optional tuples are broken as optionals regarding == comparison
   // assert(iter.next() == .None)
   assert(iter.next() == nil)
@@ -3550,13 +3540,8 @@
   }
 
   dynamic func acceptArrayBridgedNonverbatim(array: [TestBridgedValueTy]) {
-<<<<<<< HEAD
-    // Can not check elements because doing so would bridge them.
+    // Cannot check elements because doing so would bridge them.
     expectEqual(3, array.length)
-=======
-    // Cannot check elements because doing so would bridge them.
-    expectEqual(3, array.count)
->>>>>>> ff74e8e8
   }
 
   dynamic func returnArrayBridgedVerbatim() -> [TestObjCValueTy] {
@@ -3579,13 +3564,8 @@
 
   dynamic func acceptDictionaryBridgedNonverbatim(
       d: [TestBridgedKeyTy : TestBridgedValueTy]) {
-<<<<<<< HEAD
     expectEqual(3, d.length)
-    // Can not check elements because doing so would bridge them.
-=======
-    expectEqual(3, d.count)
     // Cannot check elements because doing so would bridge them.
->>>>>>> ff74e8e8
   }
 
   dynamic func returnDictionaryBridgedVerbatim() ->
