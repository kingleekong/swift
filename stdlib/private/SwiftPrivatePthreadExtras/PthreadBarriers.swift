//===--- PthreadBarriers.swift --------------------------------------------===//
//
// This source file is part of the Swift.org open source project
//
// Copyright (c) 2014 - 2015 Apple Inc. and the Swift project authors
// Licensed under Apache License v2.0 with Runtime Library Exception
//
// See http://swift.org/LICENSE.txt for license information
// See http://swift.org/CONTRIBUTORS.txt for the list of Swift project authors
//
//===----------------------------------------------------------------------===//

#if os(OSX) || os(iOS) || os(watchOS) || os(tvOS)
import Darwin
#elseif os(Linux)
import Glibc
#endif

//
// Implement pthread barriers.
//
// (OS X does not implement them.)
//

public struct _stdlib_pthread_barrierattr_t {
  public init() {}
}

public func _stdlib_pthread_barrierattr_init(
  attr: UnsafeMutablePointer<_stdlib_pthread_barrierattr_t>
) -> CInt {
  return 0
}

public func _stdlib_pthread_barrierattr_destroy(
  attr: UnsafeMutablePointer<_stdlib_pthread_barrierattr_t>
) -> CInt {
  return 0
}

public var _stdlib_PTHREAD_BARRIER_SERIAL_THREAD: CInt {
  return 1
}

public struct _stdlib_pthread_barrier_t {
  var mutex: UnsafeMutablePointer<pthread_mutex_t> = nil
  var cond: UnsafeMutablePointer<pthread_cond_t> = nil

  /// The number of threads to synchronize.
  var count: CUnsignedInt = 0

  /// The number of threads already waiting on the barrier.
  ///
  /// This shared variable is protected by `mutex`.
  var numThreadsWaiting: CUnsignedInt = 0

  public init() {}
}

public func _stdlib_pthread_barrier_init(
  barrier: UnsafeMutablePointer<_stdlib_pthread_barrier_t>,
  _ attr: UnsafeMutablePointer<_stdlib_pthread_barrierattr_t>,
  _ count: CUnsignedInt
) -> CInt {
  barrier.pointee = _stdlib_pthread_barrier_t()
  if count == 0 {
    errno = EINVAL
    return -1
  }
  barrier.pointee.mutex = UnsafeMutablePointer(allocatingCapacity: 1)
  if pthread_mutex_init(barrier.pointee.mutex, nil) != 0 {
    // FIXME: leaking memory.
    return -1
  }
  barrier.pointee.cond = UnsafeMutablePointer(allocatingCapacity: 1)
  if pthread_cond_init(barrier.pointee.cond, nil) != 0 {
    // FIXME: leaking memory, leaking a mutex.
    return -1
  }
  barrier.pointee.count = count
  return 0
}

public func _stdlib_pthread_barrier_destroy(
  barrier: UnsafeMutablePointer<_stdlib_pthread_barrier_t>
) -> CInt {
  if pthread_cond_destroy(barrier.pointee.cond) != 0 {
    // FIXME: leaking memory, leaking a mutex.
    return -1
  }
  if pthread_mutex_destroy(barrier.pointee.mutex) != 0 {
    // FIXME: leaking memory.
    return -1
  }
  barrier.pointee.cond.deinitializePointee()
  barrier.pointee.cond.deallocateCapacity(1)
  barrier.pointee.mutex.deinitializePointee()
  barrier.pointee.mutex.deallocateCapacity(1)
  return 0
}

public func _stdlib_pthread_barrier_wait(
  barrier: UnsafeMutablePointer<_stdlib_pthread_barrier_t>
) -> CInt {
  if pthread_mutex_lock(barrier.pointee.mutex) != 0 {
    return -1
  }
<<<<<<< HEAD
  ++barrier.pointee.numThreadsWaiting
  if barrier.pointee.numThreadsWaiting < barrier.pointee.count {
=======
  barrier.memory.numThreadsWaiting += 1
  if barrier.memory.numThreadsWaiting < barrier.memory.count {
>>>>>>> 1994b831
    // Put the thread to sleep.
    if pthread_cond_wait(barrier.pointee.cond, barrier.pointee.mutex) != 0 {
      return -1
    }
    if pthread_mutex_unlock(barrier.pointee.mutex) != 0 {
      return -1
    }
    return 0
  } else {
    // Reset thread count.
    barrier.pointee.numThreadsWaiting = 0

    // Wake up all threads.
    if pthread_cond_broadcast(barrier.pointee.cond) != 0 {
      return -1
    }
    if pthread_mutex_unlock(barrier.pointee.mutex) != 0 {
      return -1
    }
    return _stdlib_PTHREAD_BARRIER_SERIAL_THREAD
  }
}
<|MERGE_RESOLUTION|>--- conflicted
+++ resolved
@@ -105,13 +105,8 @@
   if pthread_mutex_lock(barrier.pointee.mutex) != 0 {
     return -1
   }
-<<<<<<< HEAD
-  ++barrier.pointee.numThreadsWaiting
+  barrier.pointee.numThreadsWaiting += 1
   if barrier.pointee.numThreadsWaiting < barrier.pointee.count {
-=======
-  barrier.memory.numThreadsWaiting += 1
-  if barrier.memory.numThreadsWaiting < barrier.memory.count {
->>>>>>> 1994b831
     // Put the thread to sleep.
     if pthread_cond_wait(barrier.pointee.cond, barrier.pointee.mutex) != 0 {
       return -1
