//===--- GenOpaque.cpp - Swift IR-generation for opaque values ------------===//
//
// This source file is part of the Swift.org open source project
//
// Copyright (c) 2014 - 2017 Apple Inc. and the Swift project authors
// Licensed under Apache License v2.0 with Runtime Library Exception
//
// See https://swift.org/LICENSE.txt for license information
// See https://swift.org/CONTRIBUTORS.txt for the list of Swift project authors
//
//===----------------------------------------------------------------------===//
//
//  This file implements IR generation for opaque values and value
//  witness operations.
//
//  In the comments throughout this file, three type names are used:
//    'B' is the type of a fixed-size buffer
//    'T' is the type which implements a protocol
//    'W' is the type of a witness to the protocol
//
//===----------------------------------------------------------------------===//

#include "llvm/ADT/SmallString.h"
#include "llvm/Support/raw_ostream.h"
#include "llvm/IR/DerivedTypes.h"

#include "FixedTypeInfo.h"
#include "IRGenFunction.h"
#include "IRGenModule.h"
#include "ProtocolInfo.h"
#include "ValueWitness.h"

#include "GenOpaque.h"

using namespace swift;
using namespace irgen;

/// A fixed-size buffer is always 16 bytes and pointer-aligned.
/// If we align them more, we'll need to introduce padding to
/// make protocol types work.
Size irgen::getFixedBufferSize(IRGenModule &IGM) {
  return 3 * IGM.getPointerSize();
}
Alignment irgen::getFixedBufferAlignment(IRGenModule &IGM) {
  return IGM.getPointerAlignment();
}

/// Lazily create the standard fixed-buffer type.
llvm::Type *IRGenModule::getFixedBufferTy() {
  if (FixedBufferTy) return FixedBufferTy;

  auto size = getFixedBufferSize(*this).getValue();
  FixedBufferTy = llvm::ArrayType::get(Int8Ty, size);
  return FixedBufferTy;
}

static llvm::Type *createWitnessType(IRGenModule &IGM, ValueWitness index) {
  switch (index) {
  // void (*deallocateBuffer)(B *buffer, M *self);
  // void (*destroyBuffer)(B *buffer, M *self);
  case ValueWitness::DeallocateBuffer:
  case ValueWitness::DestroyBuffer: {
    llvm::Type *bufPtrTy = IGM.getFixedBufferTy()->getPointerTo(0);
    llvm::Type *args[] = { bufPtrTy, IGM.TypeMetadataPtrTy };
    return llvm::FunctionType::get(IGM.VoidTy, args, /*isVarArg*/ false)
      ->getPointerTo();
  }

  // void (*destroy)(T *object, witness_t *self);
  case ValueWitness::Destroy: {
    llvm::Type *args[] = { IGM.OpaquePtrTy, IGM.TypeMetadataPtrTy };
    return llvm::FunctionType::get(IGM.VoidTy, args, /*isVarArg*/ false)
      ->getPointerTo();
  }

  // void (*destroyArray)(T *object, size_t n, witness_t *self);
  case ValueWitness::DestroyArray: {
    llvm::Type *args[] = { IGM.OpaquePtrTy, IGM.SizeTy, IGM.TypeMetadataPtrTy };
    return llvm::FunctionType::get(IGM.VoidTy, args, /*isVarArg*/ false)
      ->getPointerTo();
  }

  // T *(*initializeBufferWithCopyOfBuffer)(B *dest, B *src, M *self);
  // T *(*initializeBufferWithTakeOfBuffer)(B *dest, B *src, M *self);
  case ValueWitness::InitializeBufferWithCopyOfBuffer:
  case ValueWitness::InitializeBufferWithTakeOfBuffer: {
    llvm::Type *bufPtrTy = IGM.getFixedBufferTy()->getPointerTo(0);
    llvm::Type *args[] = { bufPtrTy, bufPtrTy, IGM.TypeMetadataPtrTy };
    return llvm::FunctionType::get(IGM.OpaquePtrTy, args, /*isVarArg*/ false)
      ->getPointerTo();
  }

  // T *(*allocateBuffer)(B *buffer, M *self);
  // T *(*projectBuffer)(B *buffer, M *self);
  case ValueWitness::AllocateBuffer:
  case ValueWitness::ProjectBuffer: {
    llvm::Type *bufPtrTy = IGM.getFixedBufferTy()->getPointerTo(0);
    llvm::Type *args[] = { bufPtrTy, IGM.TypeMetadataPtrTy };
    return llvm::FunctionType::get(IGM.OpaquePtrTy, args, /*isVarArg*/ false)
      ->getPointerTo();
  }

  // T *(*initializeBufferWithCopy)(B *dest, T *src, M *self);
  // T *(*initializeBufferWithTake)(B *dest, T *src, M *self);
  case ValueWitness::InitializeBufferWithCopy:
  case ValueWitness::InitializeBufferWithTake: {
    llvm::Type *bufPtrTy = IGM.getFixedBufferTy()->getPointerTo(0);
    llvm::Type *args[] = { bufPtrTy, IGM.OpaquePtrTy, IGM.TypeMetadataPtrTy };
    return llvm::FunctionType::get(IGM.OpaquePtrTy, args, /*isVarArg*/ false)
      ->getPointerTo();
  }

  // T *(*assignWithCopy)(T *dest, T *src, M *self);
  // T *(*assignWithTake)(T *dest, T *src, M *self);
  // T *(*initializeWithCopy)(T *dest, T *src, M *self);
  // T *(*initializeWithTake)(T *dest, T *src, M *self);
  case ValueWitness::AssignWithCopy:
  case ValueWitness::AssignWithTake:
  case ValueWitness::InitializeWithCopy:
  case ValueWitness::InitializeWithTake: {
    llvm::Type *ptrTy = IGM.OpaquePtrTy;
    llvm::Type *args[] = { ptrTy, ptrTy, IGM.TypeMetadataPtrTy };
    return llvm::FunctionType::get(ptrTy, args, /*isVarArg*/ false)
      ->getPointerTo();
  }
      
  // T *(*initializeArrayWithCopy)(T *dest, T *src, size_t n, M *self);
  // T *(*initializeArrayWithTakeFrontToBack)(T *dest, T *src, size_t n, M *self);
  // T *(*initializeArrayWithTakeBackToFront)(T *dest, T *src, size_t n, M *self);
  case ValueWitness::InitializeArrayWithCopy:
  case ValueWitness::InitializeArrayWithTakeFrontToBack:
  case ValueWitness::InitializeArrayWithTakeBackToFront: {
    llvm::Type *ptrTy = IGM.OpaquePtrTy;
    llvm::Type *args[] = { ptrTy, ptrTy, IGM.SizeTy, IGM.TypeMetadataPtrTy };
    return llvm::FunctionType::get(ptrTy, args, /*isVarArg*/ false)
      ->getPointerTo();
  }
      
  /// void (*storeExtraInhabitant)(T *obj, unsigned index, M *self);
  case ValueWitness::StoreExtraInhabitant: {
    llvm::Type *ptrTy = IGM.OpaquePtrTy;
    llvm::Type *indexTy = IGM.Int32Ty;
    llvm::Type *metaTy = IGM.TypeMetadataPtrTy;
    llvm::Type *voidTy = IGM.VoidTy;
    llvm::Type *args[] = {ptrTy, indexTy, metaTy};
    
    return llvm::FunctionType::get(voidTy, args, /*isVarArg*/ false)
      ->getPointerTo();
  }
      
  /// int (*getExtraInhabitantIndex)(T *obj, M *self);
  case ValueWitness::GetExtraInhabitantIndex: {
    llvm::Type *ptrTy = IGM.OpaquePtrTy;
    llvm::Type *metaTy = IGM.TypeMetadataPtrTy;
    llvm::Type *indexTy = IGM.Int32Ty;
    
    llvm::Type *args[] = {ptrTy, metaTy};
    
    return llvm::FunctionType::get(indexTy, args, /*isVarArg*/ false)
      ->getPointerTo();
  }
  
  /// int (*getEnumTag)(T *obj, M *self);
  case ValueWitness::GetEnumTag: {
    llvm::Type *ptrTy = IGM.OpaquePtrTy;
    llvm::Type *metaTy = IGM.TypeMetadataPtrTy;
    llvm::Type *indexTy = IGM.Int32Ty;

    llvm::Type *args[] = {ptrTy, metaTy};

    return llvm::FunctionType::get(indexTy, args, /*isVarArg*/ false)
      ->getPointerTo();
  }

  /// void (*destructiveProjectEnumData)(T *obj, M *self);
  case ValueWitness::DestructiveProjectEnumData: {
    llvm::Type *voidTy = IGM.VoidTy;
    llvm::Type *ptrTy = IGM.OpaquePtrTy;
    llvm::Type *metaTy = IGM.TypeMetadataPtrTy;

    llvm::Type *args[] = {ptrTy, metaTy};

    return llvm::FunctionType::get(voidTy, args, /*isVarArg*/ false)
      ->getPointerTo();
  }

  /// void (*destructiveInjectEnumTag)(T *obj, int tag, M *self);
  case ValueWitness::DestructiveInjectEnumTag: {
    llvm::Type *voidTy = IGM.VoidTy;
    llvm::Type *ptrTy = IGM.OpaquePtrTy;
    llvm::Type *indexTy = IGM.Int32Ty;
    llvm::Type *metaTy = IGM.TypeMetadataPtrTy;

    llvm::Type *args[] = {ptrTy, indexTy, metaTy};

    return llvm::FunctionType::get(voidTy, args, /*isVarArg*/ false)
      ->getPointerTo();
  }

  case ValueWitness::Size:
  case ValueWitness::Flags:
  case ValueWitness::Stride:
  case ValueWitness::ExtraInhabitantFlags:
    // Non-function witnesses all have type size_t.
    return IGM.SizeTy;
  }
  llvm_unreachable("bad value witness!");
}

/// Return the cached pointer-to-function type for the given value
/// witness index.
llvm::Type *IRGenModule::getValueWitnessTy(ValueWitness index) {
  assert(unsigned(index) < MaxNumValueWitnesses);
  auto &ty = ValueWitnessTys[unsigned(index)];
  if (ty) return ty;

  ty = createWitnessType(*this, index);
  return ty;
}

static StringRef getValueWitnessLabel(ValueWitness index) {
  switch (index) {
  case ValueWitness::DeallocateBuffer:
    return "deallocateBuffer";
  case ValueWitness::DestroyBuffer:
    return "destroyBuffer";
  case ValueWitness::Destroy:
    return "destroy";
  case ValueWitness::InitializeBufferWithCopyOfBuffer:
    return "initializeBufferWithCopyOfBuffer";
  case ValueWitness::AllocateBuffer:
    return "allocateBuffer";
  case ValueWitness::ProjectBuffer:
    return "projectBuffer";
  case ValueWitness::InitializeBufferWithCopy:
    return "initializeBufferWithCopy";
  case ValueWitness::InitializeBufferWithTake:
    return "initializeBufferWithTake";
  case ValueWitness::AssignWithCopy:
    return "assignWithCopy";
  case ValueWitness::AssignWithTake:
    return "assignWithTake";
  case ValueWitness::InitializeWithCopy:
    return "initializeWithCopy";
  case ValueWitness::InitializeWithTake:
    return "initializeWithTake";
  case ValueWitness::InitializeBufferWithTakeOfBuffer:
    return "initializeBufferWithTakeOfBuffer";
  case ValueWitness::Size:
    return "size";
  case ValueWitness::Flags:
    return "flags";
  case ValueWitness::Stride:
    return "stride";
  case ValueWitness::DestroyArray:
    return "destroyArray";
  case ValueWitness::InitializeArrayWithCopy:
    return "initializeArrayWithCopy";
  case ValueWitness::InitializeArrayWithTakeFrontToBack:
    return "initializeArrayWithTakeFrontToBack";
  case ValueWitness::InitializeArrayWithTakeBackToFront:
    return "initializeArrayWithTakeBackToFront";
  case ValueWitness::StoreExtraInhabitant:
    return "storeExtraInhabitant";
  case ValueWitness::GetExtraInhabitantIndex:
    return "getExtraInhabitantIndex";
  case ValueWitness::ExtraInhabitantFlags:
    return "extraInhabitantFlags";
  case ValueWitness::GetEnumTag:
    return "getEnumTag";
  case ValueWitness::DestructiveProjectEnumData:
    return "destructiveProjectEnumData";
  case ValueWitness::DestructiveInjectEnumTag:
    return "destructiveInjectEnumTag";
  }
  llvm_unreachable("bad value witness index");
}

/// Load a specific witness from a known table.  The result is
/// always an i8*.
llvm::Value *irgen::emitInvariantLoadOfOpaqueWitness(IRGenFunction &IGF,
                                                     llvm::Value *table,
                                                     WitnessIndex index) {
  assert(table->getType() == IGF.IGM.WitnessTablePtrTy);

  // GEP to the appropriate index, avoiding spurious IR in the trivial case.
  llvm::Value *slot = table;
  if (index.getValue() != 0)
    slot = IGF.Builder.CreateConstInBoundsGEP1_32(
        /*Ty=*/nullptr, table, index.getValue());

  auto witness =
    IGF.Builder.CreateLoad(Address(slot, IGF.IGM.getPointerAlignment()));
  IGF.setInvariantLoad(witness);
  return witness;
}

/// Given a value witness table, load one of the value witnesses.
/// The result has the appropriate type for the witness.
static llvm::Value *emitLoadOfValueWitness(IRGenFunction &IGF,
                                           llvm::Value *table,
                                           ValueWitness index) {
  llvm::Value *witness = emitInvariantLoadOfOpaqueWitness(IGF, table, index);
  auto label = getValueWitnessLabel(index);
  auto type = IGF.IGM.getValueWitnessTy(index);
  if (isValueWitnessFunction(index)) {
    return IGF.Builder.CreateBitCast(witness, type, label);
  } else {
    return IGF.Builder.CreatePtrToInt(witness, type, label);
  }
}

/// Given a type metadata pointer, load one of the value witnesses from its
/// value witness table.
static llvm::Value *emitLoadOfValueWitnessFromMetadata(IRGenFunction &IGF,
                                                       llvm::Value *metadata,
                                                       ValueWitness index) {
  llvm::Value *vwtable = IGF.emitValueWitnessTableRefForMetadata(metadata);
  return emitLoadOfValueWitness(IGF, vwtable, index);
}

llvm::Value *IRGenFunction::emitValueWitness(CanType type, ValueWitness index) {
  if (auto witness =
        tryGetLocalTypeData(type, LocalTypeDataKind::forValueWitness(index)))
    return witness;
  
  auto vwtable = emitValueWitnessTableRef(type);
  auto witness = emitLoadOfValueWitness(*this, vwtable, index);
  setScopedLocalTypeData(type, LocalTypeDataKind::forValueWitness(index),
                         witness);
  return witness;
}

llvm::Value *IRGenFunction::emitValueWitnessForLayout(SILType type,
                                                      ValueWitness index) {
  if (auto witness = tryGetLocalTypeDataForLayout(type,
                                    LocalTypeDataKind::forValueWitness(index)))
    return witness;
  
  auto vwtable = emitValueWitnessTableRefForLayout(type);
  auto witness = emitLoadOfValueWitness(*this, vwtable, index);
  setScopedLocalTypeDataForLayout(type,
                           LocalTypeDataKind::forValueWitness(index), witness);
  return witness;
}

/// Given a call to a helper function that produces a result
/// into its first argument, set attributes appropriately.
static void setHelperAttributesForAggResult(llvm::CallInst *call,
                                            bool isFormalResult = true) {
  // Set as nounwind.
  auto attrs = llvm::AttributeSet::get(call->getContext(),
                                       llvm::AttributeSet::FunctionIndex,
                                       llvm::Attribute::NoUnwind);

  attrs = attrs.addAttribute(call->getContext(), 1, llvm::Attribute::NoAlias);

  // Only set 'sret' if this is also the formal result.
  if (isFormalResult) {
    attrs = attrs.addAttribute(call->getContext(), 1,
                               llvm::Attribute::StructRet);
  }

  call->setAttributes(attrs);
}

/// Given a call to a helper function, set attributes appropriately.
static void setHelperAttributes(llvm::CallInst *call) {
  // Set as nounwind.
  auto attrs = llvm::AttributeSet::get(call->getContext(),
                                       llvm::AttributeSet::FunctionIndex,
                                       llvm::Attribute::NoUnwind);

  call->setAttributes(attrs);
}

/// Emit a call to do an 'initializeBufferWithCopyOfBuffer' operation.
llvm::Value *irgen::emitInitializeBufferWithCopyOfBufferCall(IRGenFunction &IGF,
                                                     llvm::Value *metadata,
                                                     Address destBuffer,
                                                     Address srcBuffer) {
  llvm::Value *copyFn = emitLoadOfValueWitnessFromMetadata(IGF, metadata,
                             ValueWitness::InitializeBufferWithCopyOfBuffer);
  llvm::CallInst *call =
    IGF.Builder.CreateCall(copyFn,
      {destBuffer.getAddress(), srcBuffer.getAddress(), metadata});
  call->setCallingConv(IGF.IGM.DefaultCC);
  setHelperAttributesForAggResult(call, false);

  return call;
}

llvm::Value *irgen::emitInitializeBufferWithTakeOfBufferCall(IRGenFunction &IGF,
                                                     SILType T,
                                                     Address destBuffer,
                                                     Address srcBuffer) {
  auto metadata = IGF.emitTypeMetadataRefForLayout(T);
  llvm::Value *copyFn = IGF.emitValueWitnessForLayout(T,
                                ValueWitness::InitializeBufferWithTakeOfBuffer);
  llvm::CallInst *call =
    IGF.Builder.CreateCall(copyFn,
      {destBuffer.getAddress(), srcBuffer.getAddress(), metadata});
  call->setCallingConv(IGF.IGM.DefaultCC);
  call->setDoesNotThrow();
  return call;
}

/// Emit a call to do an 'initializeBufferWithTakeOfBuffer' operation.
llvm::Value *irgen::emitInitializeBufferWithTakeOfBufferCall(IRGenFunction &IGF,
                                                     llvm::Value *metadata,
                                                     Address destBuffer,
                                                     Address srcBuffer) {
  llvm::Value *copyFn = emitLoadOfValueWitnessFromMetadata(IGF, metadata,
                             ValueWitness::InitializeBufferWithTakeOfBuffer);
  llvm::CallInst *call =
    IGF.Builder.CreateCall(copyFn,
      {destBuffer.getAddress(), srcBuffer.getAddress(), metadata});
  call->setCallingConv(IGF.IGM.DefaultCC);
  setHelperAttributesForAggResult(call, false);

  return call;
}

llvm::Value *irgen::emitInitializeBufferWithCopyOfBufferCall(IRGenFunction &IGF,
                                                     SILType T,
                                                     Address destBuffer,
                                                     Address srcBuffer) {
  auto metadata = IGF.emitTypeMetadataRefForLayout(T);
  llvm::Value *copyFn = IGF.emitValueWitnessForLayout(T,
                                ValueWitness::InitializeBufferWithCopyOfBuffer);
  llvm::CallInst *call =
    IGF.Builder.CreateCall(copyFn,
      {destBuffer.getAddress(), srcBuffer.getAddress(), metadata});
  call->setCallingConv(IGF.IGM.DefaultCC);
  call->setDoesNotThrow();
  return call;
}

/// Emit a dynamic alloca call to allocate enough memory to hold an object of
/// type 'T' and an optional llvm.stackrestore point if 'isInEntryBlock' is
/// false.
DynamicAlloca irgen::emitDynamicAlloca(IRGenFunction &IGF, SILType T,
                                       bool isInEntryBlock) {
  llvm::Value *stackRestorePoint = nullptr;

  // Save the stack pointer if we are not in the entry block (we could be
  // executed more than once).
  if (!isInEntryBlock) {
    auto *stackSaveFn = llvm::Intrinsic::getDeclaration(
        &IGF.IGM.Module, llvm::Intrinsic::ID::stacksave);

    stackRestorePoint =  IGF.Builder.CreateCall(stackSaveFn, {}, "spsave");
  }

  // Emit the dynamic alloca.
  llvm::Value *size = emitLoadOfSize(IGF, T);
  auto *alloca = IGF.Builder.CreateAlloca(IGF.IGM.Int8Ty, size, "alloca");
  alloca->setAlignment(16);
  assert(!isInEntryBlock ||
         IGF.getActiveDominancePoint().isUniversal() &&
             "Must be in entry block if we insert dynamic alloca's without "
             "stackrestores");
  return {alloca, stackRestorePoint};
}

/// Deallocate dynamic alloca's memory if requested by restoring the stack
/// location before the dynamic alloca's call.
void irgen::emitDeallocateDynamicAlloca(IRGenFunction &IGF,
                                        StackAddress address) {
  if (!address.needsSPRestore())
    return;
  auto *stackRestoreFn = llvm::Intrinsic::getDeclaration(
      &IGF.IGM.Module, llvm::Intrinsic::ID::stackrestore);
  IGF.Builder.CreateCall(stackRestoreFn, address.getSavedSP());
}

/// Emit a call to do an 'allocateBuffer' operation.
llvm::Value *irgen::emitAllocateBufferCall(IRGenFunction &IGF,
                                           SILType T,
                                           Address buffer) {
  llvm::Value *metadata = IGF.emitTypeMetadataRefForLayout(T);
  llvm::Value *allocateFn
    = IGF.emitValueWitnessForLayout(T, ValueWitness::AllocateBuffer);
  llvm::CallInst *result =
    IGF.Builder.CreateCall(allocateFn, {buffer.getAddress(), metadata});
  result->setCallingConv(IGF.IGM.DefaultCC);
  result->setDoesNotThrow();
  return result;
}

/// Emit a call to do a 'projectBuffer' operation.
llvm::Value *irgen::emitProjectBufferCall(IRGenFunction &IGF,
                                          SILType T,
                                          Address buffer) {
  llvm::Value *metadata = IGF.emitTypeMetadataRefForLayout(T);
  llvm::Value *fn
    = IGF.emitValueWitnessForLayout(T, ValueWitness::ProjectBuffer);
  llvm::CallInst *result =
    IGF.Builder.CreateCall(fn, {buffer.getAddress(), metadata});
  result->setCallingConv(IGF.IGM.DefaultCC);
  result->setDoesNotThrow();
  return result;
}

/// Emit a call to do a 'projectBuffer' operation.
llvm::Value *irgen::emitProjectBufferCall(IRGenFunction &IGF,
                                          llvm::Value *metadata,
                                          Address buffer) {
  llvm::Value *projectFn = emitLoadOfValueWitnessFromMetadata(IGF, metadata,
                                            ValueWitness::ProjectBuffer);
  llvm::CallInst *result =
    IGF.Builder.CreateCall(projectFn, {buffer.getAddress(), metadata});
  result->setCallingConv(IGF.IGM.DefaultCC);
  result->setDoesNotThrow();
  return result;
}

/// Emit a call to do an 'initializeWithCopy' operation.
void irgen::emitInitializeWithCopyCall(IRGenFunction &IGF,
                                       SILType T,
                                       Address destObject,
                                       Address srcObject) {
  auto metadata = IGF.emitTypeMetadataRefForLayout(T);
  llvm::Value *copyFn = IGF.emitValueWitnessForLayout(T,
                                         ValueWitness::InitializeWithCopy);
  llvm::CallInst *call =
    IGF.Builder.CreateCall(copyFn,
      {destObject.getAddress(), srcObject.getAddress(), metadata});
  call->setCallingConv(IGF.IGM.DefaultCC);
  call->setDoesNotThrow();
}

llvm::Value *irgen::emitInitializeBufferWithTakeCall(IRGenFunction &IGF,
                                                     SILType T,
                                                     Address destObject,
                                                     Address srcObject) {
  auto metadata = IGF.emitTypeMetadataRefForLayout(T);
  llvm::Value *copyFn = IGF.emitValueWitnessForLayout(T,
                                       ValueWitness::InitializeBufferWithTake);
  llvm::CallInst *call =
    IGF.Builder.CreateCall(copyFn,
      {destObject.getAddress(), srcObject.getAddress(), metadata});
  call->setCallingConv(IGF.IGM.DefaultCC);
  call->setDoesNotThrow();
  return call;
}

llvm::Value *irgen::emitInitializeBufferWithCopyCall(IRGenFunction &IGF,
                                                     SILType T,
                                                     Address destObject,
                                                     Address srcObject) {
  auto metadata = IGF.emitTypeMetadataRefForLayout(T);
  llvm::Value *copyFn = IGF.emitValueWitnessForLayout(T,
                                       ValueWitness::InitializeBufferWithCopy);
  llvm::CallInst *call =
    IGF.Builder.CreateCall(copyFn,
      {destObject.getAddress(), srcObject.getAddress(), metadata});
  call->setCallingConv(IGF.IGM.DefaultCC);
  call->setDoesNotThrow();
  return call;
}

/// Emit a call to do an 'initializeArrayWithCopy' operation.
void irgen::emitInitializeArrayWithCopyCall(IRGenFunction &IGF,
                                            SILType T,
                                            Address destObject,
                                            Address srcObject,
                                            llvm::Value *count) {
  auto metadata = IGF.emitTypeMetadataRefForLayout(T);
  llvm::Value *copyFn = IGF.emitValueWitnessForLayout(T,
                                         ValueWitness::InitializeArrayWithCopy);

  llvm::CallInst *call =
    IGF.Builder.CreateCall(copyFn,
      {destObject.getAddress(), srcObject.getAddress(), count, metadata});
  call->setCallingConv(IGF.IGM.DefaultCC);
  call->setDoesNotThrow();
}

/// Emit a call to do an 'initializeWithTake' operation.
void irgen::emitInitializeWithTakeCall(IRGenFunction &IGF,
                                       SILType T,
                                       Address destObject,
                                       Address srcObject) {
  auto metadata = IGF.emitTypeMetadataRefForLayout(T);
  llvm::Value *copyFn = IGF.emitValueWitnessForLayout(T,
                                            ValueWitness::InitializeWithTake);
  llvm::CallInst *call =
    IGF.Builder.CreateCall(copyFn,
      {destObject.getAddress(), srcObject.getAddress(), metadata});
  call->setCallingConv(IGF.IGM.DefaultCC);
  call->setDoesNotThrow();
}

/// Emit a call to do an 'initializeArrayWithTakeFrontToBack' operation.
void irgen::emitInitializeArrayWithTakeFrontToBackCall(IRGenFunction &IGF,
                                            SILType T,
                                            Address destObject,
                                            Address srcObject,
                                            llvm::Value *count) {
  auto metadata = IGF.emitTypeMetadataRefForLayout(T);
  llvm::Value *copyFn = IGF.emitValueWitnessForLayout(T,
                             ValueWitness::InitializeArrayWithTakeFrontToBack);
  llvm::CallInst *call =
    IGF.Builder.CreateCall(copyFn,
      {destObject.getAddress(), srcObject.getAddress(), count, metadata});
  call->setCallingConv(IGF.IGM.DefaultCC);
  call->setDoesNotThrow();
}

/// Emit a call to do an 'initializeArrayWithTakeBackToFront' operation.
void irgen::emitInitializeArrayWithTakeBackToFrontCall(IRGenFunction &IGF,
                                            SILType T,
                                            Address destObject,
                                            Address srcObject,
                                            llvm::Value *count) {
  auto metadata = IGF.emitTypeMetadataRefForLayout(T);
  llvm::Value *copyFn = IGF.emitValueWitnessForLayout(T,
                             ValueWitness::InitializeArrayWithTakeBackToFront);
  llvm::CallInst *call =
    IGF.Builder.CreateCall(copyFn,
      {destObject.getAddress(), srcObject.getAddress(), count, metadata});
  call->setCallingConv(IGF.IGM.DefaultCC);
  call->setDoesNotThrow();
}

/// Emit a call to do an 'assignWithCopy' operation.
void irgen::emitAssignWithCopyCall(IRGenFunction &IGF,
                                   llvm::Value *metadata,
                                   Address destObject,
                                   Address srcObject) {
  llvm::Value *copyFn = emitLoadOfValueWitnessFromMetadata(IGF, metadata,
                                         ValueWitness::AssignWithCopy);
  llvm::CallInst *call =
    IGF.Builder.CreateCall(copyFn,
      {destObject.getAddress(), srcObject.getAddress(), metadata});
  call->setCallingConv(IGF.IGM.DefaultCC);
  call->setDoesNotThrow();
}
void irgen::emitAssignWithCopyCall(IRGenFunction &IGF,
                                   SILType T,
                                   Address destObject,
                                   Address srcObject) {
  auto metadata = IGF.emitTypeMetadataRefForLayout(T);
  llvm::Value *copyFn = IGF.emitValueWitnessForLayout(T,
                                         ValueWitness::AssignWithCopy);
  llvm::CallInst *call =
    IGF.Builder.CreateCall(copyFn,
      {destObject.getAddress(), srcObject.getAddress(), metadata});
  call->setCallingConv(IGF.IGM.DefaultCC);
  call->setDoesNotThrow();
}

/// Emit a call to do an 'assignWithTake' operation.
void irgen::emitAssignWithTakeCall(IRGenFunction &IGF,
                                   SILType T,
                                   Address destObject,
                                   Address srcObject) {
  auto metadata = IGF.emitTypeMetadataRefForLayout(T);
  llvm::Value *copyFn = IGF.emitValueWitnessForLayout(T,
                                         ValueWitness::AssignWithTake);
  llvm::CallInst *call =
    IGF.Builder.CreateCall(copyFn,
      {destObject.getAddress(), srcObject.getAddress(), metadata});
  call->setCallingConv(IGF.IGM.DefaultCC);
  call->setDoesNotThrow();
}

/// Emit a call to do a 'destroy' operation.
void irgen::emitDestroyCall(IRGenFunction &IGF,
                            SILType T,
                            Address object) {
  // If T is a trivial/POD type, nothing needs to be done.
  if (T.getObjectType().isTrivial(IGF.getSILModule()))
    return;
  auto metadata = IGF.emitTypeMetadataRefForLayout(T);
  llvm::Value *fn = IGF.emitValueWitnessForLayout(T,
                                   ValueWitness::Destroy);
  llvm::CallInst *call =
    IGF.Builder.CreateCall(fn, {object.getAddress(), metadata});
  call->setCallingConv(IGF.IGM.DefaultCC);
  setHelperAttributes(call);
}

/// Emit a call to do a 'destroyArray' operation.
void irgen::emitDestroyArrayCall(IRGenFunction &IGF,
                                 SILType T,
                                 Address object,
                                 llvm::Value *count) {
  // If T is a trivial/POD type, nothing needs to be done.
  if (T.getObjectType().isTrivial(IGF.getSILModule()))
    return;
  auto metadata = IGF.emitTypeMetadataRefForLayout(T);
  llvm::Value *fn = IGF.emitValueWitnessForLayout(T,
                                   ValueWitness::DestroyArray);
  llvm::CallInst *call =
    IGF.Builder.CreateCall(fn, {object.getAddress(), count, metadata});
  call->setCallingConv(IGF.IGM.DefaultCC);
  setHelperAttributes(call);
}

/// Emit a call to do a 'destroyBuffer' operation.
void irgen::emitDestroyBufferCall(IRGenFunction &IGF,
                                  SILType T,
                                  Address buffer) {
  auto metadata = IGF.emitTypeMetadataRefForLayout(T);
  llvm::Value *fn = IGF.emitValueWitnessForLayout(T,
                                   ValueWitness::DestroyBuffer);
  llvm::CallInst *call =
    IGF.Builder.CreateCall(fn, {buffer.getAddress(), metadata});
  call->setCallingConv(IGF.IGM.DefaultCC);
  setHelperAttributes(call);
}
void irgen::emitDestroyBufferCall(IRGenFunction &IGF,
                                  llvm::Value *metadata,
                                  Address buffer) {
  auto fn = emitLoadOfValueWitnessFromMetadata(IGF, metadata,
                                   ValueWitness::DestroyBuffer);
  llvm::CallInst *call =
    IGF.Builder.CreateCall(fn, {buffer.getAddress(), metadata});
  call->setCallingConv(IGF.IGM.DefaultCC);
  setHelperAttributes(call);
}

/// Emit a call to do a 'deallocateBuffer' operation.
void irgen::emitDeallocateBufferCall(IRGenFunction &IGF,
                                     llvm::Value *metadata,
                                     Address buffer) {
  auto fn = emitLoadOfValueWitnessFromMetadata(IGF, metadata,
                                   ValueWitness::DeallocateBuffer);
  llvm::CallInst *call =
    IGF.Builder.CreateCall(fn, {buffer.getAddress(), metadata});
  call->setCallingConv(IGF.IGM.DefaultCC);
  setHelperAttributes(call);
}
void irgen::emitDeallocateBufferCall(IRGenFunction &IGF,
                                     SILType T,
                                     Address buffer) {
  auto metadata = IGF.emitTypeMetadataRefForLayout(T);
  llvm::Value *fn = IGF.emitValueWitnessForLayout(T,
                                   ValueWitness::DeallocateBuffer);
  llvm::CallInst *call =
    IGF.Builder.CreateCall(fn, {buffer.getAddress(), metadata});
  call->setCallingConv(IGF.IGM.DefaultCC);
  setHelperAttributes(call);
}

/// Emit a call to the 'getExtraInhabitantIndex' operation.
/// The type must be dynamically known to have extra inhabitant witnesses.
llvm::Value *irgen::emitGetExtraInhabitantIndexCall(IRGenFunction &IGF,
                                                    SILType T,
                                                    Address srcObject) {
  auto metadata = IGF.emitTypeMetadataRefForLayout(T);
  llvm::Value *fn = IGF.emitValueWitnessForLayout(T,
                                         ValueWitness::GetExtraInhabitantIndex);
  
  llvm::CallInst *call =
    IGF.Builder.CreateCall(fn, {srcObject.getAddress(), metadata});
  call->setCallingConv(IGF.IGM.DefaultCC);
  setHelperAttributes(call);
  return call;
}

/// Emit a call to the 'storeExtraInhabitant' operation.
/// The type must be dynamically known to have extra inhabitant witnesses.
llvm::Value *irgen::emitStoreExtraInhabitantCall(IRGenFunction &IGF,
                                                 SILType T,
                                                 llvm::Value *index,
                                                 Address destObject) {
  auto metadata = IGF.emitTypeMetadataRefForLayout(T);
  llvm::Value *fn = IGF.emitValueWitnessForLayout(T,
                                       ValueWitness::StoreExtraInhabitant);
  llvm::CallInst *call =
    IGF.Builder.CreateCall(fn, {destObject.getAddress(), index, metadata});
  call->setCallingConv(IGF.IGM.DefaultCC);
  setHelperAttributes(call);
  return call;
}

/// Emit a call to the 'getEnumTag' operation.
llvm::Value *irgen::emitGetEnumTagCall(IRGenFunction &IGF,
                                       SILType T,
                                       Address srcObject) {
  auto metadata = IGF.emitTypeMetadataRefForLayout(T);
  llvm::Value *fn = IGF.emitValueWitnessForLayout(T,
                                       ValueWitness::GetEnumTag);
  llvm::CallInst *call =
    IGF.Builder.CreateCall(fn, {srcObject.getAddress(), metadata});
  call->setCallingConv(IGF.IGM.DefaultCC);
  setHelperAttributes(call);
  return call;
}

/// Emit a call to the 'destructiveProjectEnumData' operation.
/// The type must be dynamically known to have enum witnesses.
void irgen::emitDestructiveProjectEnumDataCall(IRGenFunction &IGF,
                                               SILType T,
                                               Address srcObject) {
  auto metadata = IGF.emitTypeMetadataRefForLayout(T);
  llvm::Value *fn = IGF.emitValueWitnessForLayout(T,
                                      ValueWitness::DestructiveProjectEnumData);
  llvm::CallInst *call =
    IGF.Builder.CreateCall(fn, {srcObject.getAddress(), metadata});
  call->setCallingConv(IGF.IGM.DefaultCC);
  setHelperAttributes(call);
}

/// Emit a call to the 'destructiveInjectEnumTag' operation.
/// The type must be dynamically known to have enum witnesses.
void irgen::emitDestructiveInjectEnumTagCall(IRGenFunction &IGF,
                                             SILType T,
                                             unsigned tag,
                                             Address srcObject) {
  auto metadata = IGF.emitTypeMetadataRefForLayout(T);
  llvm::Value *fn = IGF.emitValueWitnessForLayout(T,
                                      ValueWitness::DestructiveInjectEnumTag);
  llvm::Value *tagValue =
    llvm::ConstantInt::get(IGF.IGM.Int32Ty, tag);
  llvm::CallInst *call =
    IGF.Builder.CreateCall(fn, {srcObject.getAddress(), tagValue, metadata});
  call->setCallingConv(IGF.IGM.DefaultCC);
  setHelperAttributes(call);
}

/// Load the 'size' value witness from the given table as a size_t.
llvm::Value *irgen::emitLoadOfSize(IRGenFunction &IGF, SILType T) {
  return IGF.emitValueWitnessForLayout(T, ValueWitness::Size);
}

/// Load the 'alignmentMask' value witness from the given table as a size_t.
llvm::Value *irgen::emitLoadOfAlignmentMask(IRGenFunction &IGF, SILType T) {
  auto flags = IGF.emitValueWitnessForLayout(T, ValueWitness::Flags);
  auto mask = IGF.IGM.getSize(Size(ValueWitnessFlags::AlignmentMask));
  return IGF.Builder.CreateAnd(flags, mask,
                               flags->getName() + ".alignmentMask");
}

/// Load the 'isPOD' valueWitness from the given table as an i1.
llvm::Value *irgen::emitLoadOfIsPOD(IRGenFunction &IGF, SILType T) {
  auto flags = IGF.emitValueWitnessForLayout(T, ValueWitness::Flags);
  auto mask = IGF.IGM.getSize(Size(ValueWitnessFlags::IsNonPOD));
  auto masked = IGF.Builder.CreateAnd(flags, mask);
  return IGF.Builder.CreateICmpEQ(masked, IGF.IGM.getSize(Size(0)),
                                  flags->getName() + ".isPOD");
}

/// Load the 'isBitwiseTakable' valueWitness from the given table as an i1.
llvm::Value *irgen::emitLoadOfIsBitwiseTakable(IRGenFunction &IGF, SILType T) {
  auto flags = IGF.emitValueWitnessForLayout(T, ValueWitness::Flags);
  auto mask = IGF.IGM.getSize(Size(ValueWitnessFlags::IsNonBitwiseTakable));
  auto masked = IGF.Builder.CreateAnd(flags, mask);
  return IGF.Builder.CreateICmpEQ(masked, IGF.IGM.getSize(Size(0)),
                                  flags->getName() + ".isBitwiseTakable");
}

/// Load the 'isInline' valueWitness from the given table as an i1.
llvm::Value *irgen::emitLoadOfIsInline(IRGenFunction &IGF, SILType T) {
  auto flags = IGF.emitValueWitnessForLayout(T, ValueWitness::Flags);
  auto mask = IGF.IGM.getSize(Size(ValueWitnessFlags::IsNonInline));
  auto masked = IGF.Builder.CreateAnd(flags, mask);
  return IGF.Builder.CreateICmpEQ(masked, IGF.IGM.getSize(Size(0)),
                                  flags->getName() + ".isInline");
}

/// Load the 'hasExtraInhabitants' valueWitness from the given table as an i1.
llvm::Value *irgen::emitLoadOfHasExtraInhabitants(IRGenFunction &IGF, SILType T) {
  auto flags = IGF.emitValueWitnessForLayout(T, ValueWitness::Flags);
  auto mask = IGF.IGM.getSize(Size(ValueWitnessFlags::Enum_HasExtraInhabitants));
  auto masked = IGF.Builder.CreateAnd(flags, mask);
  return IGF.Builder.CreateICmpNE(masked, IGF.IGM.getSize(Size(0)),
                                  flags->getName() + ".hasExtraInhabitants");
}

/// Load the 'stride' value witness from the given table as a size_t.
llvm::Value *irgen::emitLoadOfStride(IRGenFunction &IGF, SILType T) {
  return IGF.emitValueWitnessForLayout(T, ValueWitness::Stride);
}

llvm::Value *irgen::emitLoadOfExtraInhabitantCount(IRGenFunction &IGF,
                                                   SILType T) {
  auto xiFlags = IGF.emitValueWitnessForLayout(T,
                                           ValueWitness::ExtraInhabitantFlags);
  auto mask = IGF.IGM.getSize(
                          Size(ExtraInhabitantFlags::NumExtraInhabitantsMask));
  return IGF.Builder.CreateAnd(xiFlags, mask,
                               xiFlags->getName() + ".extraInhabitantCount");
}

std::pair<llvm::Value *, llvm::Value *>
irgen::emitLoadOfIsInline(IRGenFunction &IGF, llvm::Value *metadata) {
  auto *flags =
      emitLoadOfValueWitnessFromMetadata(IGF, metadata, ValueWitness::Flags);
  auto mask = IGF.IGM.getSize(Size(ValueWitnessFlags::IsNonInline));
  auto masked = IGF.Builder.CreateAnd(flags, mask);
  return std::make_pair(
      IGF.Builder.CreateICmpEQ(masked, IGF.IGM.getSize(Size(0)),
                               flags->getName() + ".isInline"),
      flags);
}

llvm::Value *irgen::emitLoadOfSize(IRGenFunction &IGF, llvm::Value *metadata) {
  auto *size =
      emitLoadOfValueWitnessFromMetadata(IGF, metadata, ValueWitness::Size);
  return size;
}

llvm::Value *irgen::emitAlignMaskFromFlags(IRGenFunction &IGF,
                                           llvm::Value *flags) {
  auto *alignMask = IGF.IGM.getSize(Size(ValueWitnessFlags::AlignmentMask));
  return IGF.Builder.CreateAnd(flags, alignMask,
                               flags->getName() + ".alignmentMask");
}

llvm::Value *irgen::emitInitializeWithCopyCall(IRGenFunction &IGF,
                                               llvm::Value *metadata,
                                               Address dest, Address src) {
  llvm::Value *copyFn = emitLoadOfValueWitnessFromMetadata(
      IGF, metadata, ValueWitness::InitializeWithCopy);
  llvm::CallInst *call = IGF.Builder.CreateCall(
      copyFn, {dest.getAddress(), src.getAddress(), metadata});
  call->setCallingConv(IGF.IGM.DefaultCC);
  call->setDoesNotThrow();

  return call;
}

llvm::Value *irgen::emitInitializeWithTakeCall(IRGenFunction &IGF,
                                               llvm::Value *metadata,
                                               Address dest, Address src) {
  llvm::Value *copyFn = emitLoadOfValueWitnessFromMetadata(
      IGF, metadata, ValueWitness::InitializeWithTake);
  llvm::CallInst *call = IGF.Builder.CreateCall(
      copyFn, {dest.getAddress(), src.getAddress(), metadata});
  call->setCallingConv(IGF.IGM.DefaultCC);
  call->setDoesNotThrow();

  return call;
}

void irgen::emitDestroyCall(IRGenFunction &IGF, llvm::Value *metadata,
                            Address object) {
  llvm::Value *fn =
      emitLoadOfValueWitnessFromMetadata(IGF, metadata, ValueWitness::Destroy);
  llvm::CallInst *call =
      IGF.Builder.CreateCall(fn, {object.getAddress(), metadata});
  call->setCallingConv(IGF.IGM.DefaultCC);
  setHelperAttributes(call);
}

static llvm::Constant *getAllocateValueBufferFunction(IRGenModule &IGM) {

  llvm::Type *argTys[] = {IGM.TypeMetadataPtrTy, IGM.OpaquePtrTy};

  llvm::SmallString<40> fnName("__swift_allocate_value_buffer");

  return IGM.getOrCreateHelperFunction(
      fnName, IGM.OpaquePtrTy, argTys,
      [&](IRGenFunction &IGF) {
        auto it = IGF.CurFn->arg_begin();
        auto *metadata = &*(it++);
        auto buffer = Address(&*(it++), Alignment(1));

        // Dynamically check whether this type is inline or needs an allocation.
        llvm::Value *isInline, *flags;
        std::tie(isInline, flags) = emitLoadOfIsInline(IGF, metadata);

        auto *outlineBB = IGF.createBasicBlock("outline.allocateValueInBuffer");
        auto *doneBB = IGF.createBasicBlock("done");
        llvm::Value *addressInline, *addressOutline;
        addressInline = buffer.getAddress();
        auto *origBB = IGF.Builder.GetInsertBlock();
        IGF.Builder.CreateCondBr(isInline, doneBB, outlineBB);

        IGF.Builder.emitBlock(outlineBB);
        {
          auto *size = emitLoadOfSize(IGF, metadata);
          auto *alignMask = emitAlignMaskFromFlags(IGF, flags);
          auto valueAddr =
              IGF.emitAllocRawCall(size, alignMask, "outline.ValueBuffer");
          IGF.Builder.CreateStore(
              valueAddr, Address(IGF.Builder.CreateBitCast(
                                     buffer.getAddress(),
                                     valueAddr->getType()->getPointerTo()),
                                 Alignment(1)));
          addressOutline =
              IGF.Builder.CreateBitCast(valueAddr, IGM.OpaquePtrTy);
          IGF.Builder.CreateBr(doneBB);
        }

        IGF.Builder.emitBlock(doneBB);
        auto *addressOfValue = IGF.Builder.CreatePHI(IGM.OpaquePtrTy, 2);
        addressOfValue->addIncoming(addressInline, origBB);
        addressOfValue->addIncoming(addressOutline, outlineBB);
        IGF.Builder.CreateRet(addressOfValue);
      },
      true /*noinline*/);
}

Address irgen::emitAllocateValueInBuffer(IRGenFunction &IGF, SILType type,
                                         Address buffer) {
  // Handle FixedSize types.
  auto &IGM = IGF.IGM;
  auto storagePtrTy = IGM.getStoragePointerType(type);
<<<<<<< HEAD
=======
  auto &Builder = IGF.Builder;
>>>>>>> fba882ff
  if (auto *fixedTI = dyn_cast<FixedTypeInfo>(&IGF.getTypeInfo(type))) {
    auto packing = fixedTI->getFixedPacking(IGM);

    // Inline representation.
    if (packing == FixedPacking::OffsetZero) {
<<<<<<< HEAD
      return Address(
          IGF.Builder.CreateBitCast(buffer.getAddress(), storagePtrTy),
          buffer.getAlignment());
=======
      return Address(Builder.CreateBitCast(buffer.getAddress(), storagePtrTy),
                     buffer.getAlignment());
>>>>>>> fba882ff
    }

    // Outline representation.
    assert(packing == FixedPacking::Allocate && "Expect non dynamic packing");
    auto size = fixedTI->getStaticSize(IGM);
    auto alignMask = fixedTI->getStaticAlignmentMask(IGM);
    auto valueAddr =
        IGF.emitAllocRawCall(size, alignMask, "outline.ValueBuffer");
<<<<<<< HEAD
    IGF.Builder.CreateStore(
        valueAddr,
        Address(IGF.Builder.CreateBitCast(buffer.getAddress(),
                                          valueAddr->getType()->getPointerTo()),
                buffer.getAlignment()));
    return Address(IGF.Builder.CreateBitCast(valueAddr, storagePtrTy),
=======
    Builder.CreateStore(
        valueAddr,
        Address(Builder.CreateBitCast(buffer.getAddress(),
                                      valueAddr->getType()->getPointerTo()),
                buffer.getAlignment()));
    return Address(Builder.CreateBitCast(valueAddr, storagePtrTy),
>>>>>>> fba882ff
                   buffer.getAlignment());
  }

  // Dynamic packing.
<<<<<<< HEAD
  llvm::Value *isInline = emitLoadOfIsInline(IGF, type);
  auto *outlineBB = IGF.createBasicBlock("outline.allocateValueInBuffer");
  auto *doneBB = IGF.createBasicBlock("done");
  llvm::Value *addressInline, *addressOutline;
  auto *origBB = IGF.Builder.GetInsertBlock();
  addressInline = IGF.Builder.CreateBitCast(buffer.getAddress(), storagePtrTy);
  IGF.Builder.CreateCondBr(isInline, doneBB, outlineBB);

  IGF.Builder.emitBlock(outlineBB);
  {
    ConditionalDominanceScope scope(IGF);
    auto *size = emitLoadOfSize(IGF, type);
    auto *alignMask = emitLoadOfAlignmentMask(IGF, type);
    auto valueAddr =
        IGF.emitAllocRawCall(size, alignMask, "outline.ValueBuffer");
    IGF.Builder.CreateStore(
        valueAddr,
        Address(IGF.Builder.CreateBitCast(buffer.getAddress(),
                                          valueAddr->getType()->getPointerTo()),
                Alignment(1)));
    addressOutline = IGF.Builder.CreateBitCast(valueAddr, storagePtrTy);
    IGF.Builder.CreateBr(doneBB);
  }

  IGF.Builder.emitBlock(doneBB);
  auto *addressOfValue = IGF.Builder.CreatePHI(storagePtrTy, 2);
  addressOfValue->addIncoming(addressInline, origBB);
  addressOfValue->addIncoming(addressOutline, outlineBB);

  return Address(addressOfValue, Alignment(1));
}

=======

  /// Call a function to handle the non-fixed case.
  auto *allocateFun = getAllocateValueBufferFunction(IGF.IGM);
  auto *metadata = IGF.emitTypeMetadataRefForLayout(type);
  auto *call = Builder.CreateCall(
      allocateFun,
      {metadata, Builder.CreateBitCast(buffer.getAddress(), IGM.OpaquePtrTy)});
  call->setCallingConv(IGF.IGM.DefaultCC);
  call->setDoesNotThrow();

  auto addressOfValue = Builder.CreateBitCast(call, storagePtrTy);
  return Address(addressOfValue, Alignment(1));
}

static llvm::Constant *getProjectValueInBufferFunction(IRGenModule &IGM) {

  llvm::Type *argTys[] = {IGM.TypeMetadataPtrTy, IGM.OpaquePtrTy};

  llvm::SmallString<40> fnName("__swift_project_value_buffer");

  return IGM.getOrCreateHelperFunction(
      fnName, IGM.OpaquePtrTy, argTys,
      [&](IRGenFunction &IGF) {
        auto it = IGF.CurFn->arg_begin();
        auto *metadata = &*(it++);
        auto buffer = Address(&*(it++), Alignment(1));
        auto &Builder = IGF.Builder;

        // Dynamically check whether this type is inline or needs an allocation.
        llvm::Value *isInline, *flags;
        std::tie(isInline, flags) = emitLoadOfIsInline(IGF, metadata);

        auto *outlineBB = IGF.createBasicBlock("outline.projectValueInBuffer");
        auto *doneBB = IGF.createBasicBlock("done");
        llvm::Value *addressInline, *addressOutline;
        auto *origBB = Builder.GetInsertBlock();
        addressInline = buffer.getAddress();

        Builder.CreateCondBr(isInline, doneBB, outlineBB);

        Builder.emitBlock(outlineBB);
        {
          addressOutline = Builder.CreateLoad(
              Address(Builder.CreateBitCast(buffer.getAddress(),
                                            IGM.OpaquePtrTy->getPointerTo()),
                      Alignment(1)));
          Builder.CreateBr(doneBB);
        }

        Builder.emitBlock(doneBB);
        auto *addressOfValue = Builder.CreatePHI(IGM.OpaquePtrTy, 2);
        addressOfValue->addIncoming(addressInline, origBB);
        addressOfValue->addIncoming(addressOutline, outlineBB);

        Builder.CreateRet(addressOfValue);
      },
      true /*noinline*/);
}

>>>>>>> fba882ff
Address irgen::emitProjectValueInBuffer(IRGenFunction &IGF, SILType type,
                                        Address buffer) {
  // Handle FixedSize types.
  auto &IGM = IGF.IGM;
  auto storagePtrTy = IGM.getStoragePointerType(type);
<<<<<<< HEAD
=======
  auto &Builder = IGF.Builder;
>>>>>>> fba882ff
  if (auto *fixedTI = dyn_cast<FixedTypeInfo>(&IGF.getTypeInfo(type))) {
    auto packing = fixedTI->getFixedPacking(IGM);

    // Inline representation.
    if (packing == FixedPacking::OffsetZero) {
<<<<<<< HEAD
      return Address(
          IGF.Builder.CreateBitCast(buffer.getAddress(), storagePtrTy),
          buffer.getAlignment());
=======
      return Address(Builder.CreateBitCast(buffer.getAddress(), storagePtrTy),
                     buffer.getAlignment());
>>>>>>> fba882ff
    }

    // Outline representation.
    assert(packing == FixedPacking::Allocate && "Expect non dynamic packing");
<<<<<<< HEAD
    auto valueAddr = IGF.Builder.CreateLoad(
        Address(IGF.Builder.CreateBitCast(buffer.getAddress(),
                                          storagePtrTy->getPointerTo()),
                buffer.getAlignment()));
    return Address(IGF.Builder.CreateBitCast(valueAddr, storagePtrTy),
=======
    auto valueAddr = Builder.CreateLoad(
        Address(Builder.CreateBitCast(buffer.getAddress(),
                                      storagePtrTy->getPointerTo()),
                buffer.getAlignment()));
    return Address(Builder.CreateBitCast(valueAddr, storagePtrTy),
>>>>>>> fba882ff
                   buffer.getAlignment());
  }

  // Dynamic packing.
<<<<<<< HEAD
  llvm::Value *isInline = emitLoadOfIsInline(IGF, type);
  auto *outlineBB = IGF.createBasicBlock("outline.projectValueInBuffer");
  auto *doneBB = IGF.createBasicBlock("done");
  llvm::Value *addressInline, *addressOutline;
  auto *origBB = IGF.Builder.GetInsertBlock();
  addressInline = IGF.Builder.CreateBitCast(buffer.getAddress(), storagePtrTy);

  IGF.Builder.CreateCondBr(isInline, doneBB, outlineBB);

  IGF.Builder.emitBlock(outlineBB);
  {
    auto ptr = IGF.Builder.CreateLoad(
        Address(IGF.Builder.CreateBitCast(buffer.getAddress(),
                                          storagePtrTy->getPointerTo()),
                Alignment(1)));
    addressOutline = IGF.Builder.CreateBitCast(ptr, storagePtrTy);
    IGF.Builder.CreateBr(doneBB);
  }

  IGF.Builder.emitBlock(doneBB);
  auto *addressOfValue = IGF.Builder.CreatePHI(storagePtrTy, 2);
  addressOfValue->addIncoming(addressInline, origBB);
  addressOfValue->addIncoming(addressOutline, outlineBB);

  return Address(addressOfValue, Alignment(1));
=======
  auto *projectFun = getProjectValueInBufferFunction(IGF.IGM);
  auto *metadata = IGF.emitTypeMetadataRefForLayout(type);
  auto *call = Builder.CreateCall(
      projectFun,
      {metadata, Builder.CreateBitCast(buffer.getAddress(), IGM.OpaquePtrTy)});
  call->setCallingConv(IGF.IGM.DefaultCC);
  call->setDoesNotThrow();

  auto addressOfValue = Builder.CreateBitCast(call, storagePtrTy);
  return Address(addressOfValue, Alignment(1));
}

static llvm::Constant *getDeallocateValueInBufferFunction(IRGenModule &IGM) {

  llvm::Type *argTys[] = {IGM.TypeMetadataPtrTy, IGM.OpaquePtrTy};

  llvm::SmallString<40> fnName("__swift_deallocate_value_buffer");

  return IGM.getOrCreateHelperFunction(
      fnName, IGM.VoidTy, argTys,
      [&](IRGenFunction &IGF) {
        auto it = IGF.CurFn->arg_begin();
        auto *metadata = &*(it++);
        auto buffer = Address(&*(it++), Alignment(1));
        auto &Builder = IGF.Builder;

        // Dynamically check whether this type is inline or needs an allocation.
        llvm::Value *isInline, *flags;
        std::tie(isInline, flags) = emitLoadOfIsInline(IGF, metadata);
        auto *outlineBB = IGF.createBasicBlock("outline.deallocateValueInBuffer");
        auto *doneBB = IGF.createBasicBlock("done");

        Builder.CreateCondBr(isInline, doneBB, outlineBB);

        Builder.emitBlock(outlineBB);
        {
          auto *size = emitLoadOfSize(IGF, metadata);
          auto *alignMask = emitAlignMaskFromFlags(IGF, flags);
          auto *ptr = Builder.CreateLoad(Address(
              Builder.CreateBitCast(buffer.getAddress(), IGM.Int8PtrPtrTy),
              buffer.getAlignment()));
          IGF.emitDeallocRawCall(ptr, size, alignMask);
          Builder.CreateBr(doneBB);
        }

        Builder.emitBlock(doneBB);
        Builder.CreateRetVoid();
      },
      true /*noinline*/);
>>>>>>> fba882ff
}

void irgen::emitDeallocateValueInBuffer(IRGenFunction &IGF,
                                 SILType type,
                                 Address buffer) {
  // Handle FixedSize types.
  auto &IGM = IGF.IGM;
<<<<<<< HEAD
=======
  auto &Builder = IGF.Builder;
>>>>>>> fba882ff
  if (auto *fixedTI = dyn_cast<FixedTypeInfo>(&IGF.getTypeInfo(type))) {
    auto packing = fixedTI->getFixedPacking(IGM);

    // Inline representation.
    if (packing == FixedPacking::OffsetZero)
      return;

    // Outline representation.
    assert(packing == FixedPacking::Allocate && "Expect non dynamic packing");
    auto size = fixedTI->getStaticSize(IGM);
    auto alignMask = fixedTI->getStaticAlignmentMask(IGM);
<<<<<<< HEAD
    auto *ptr = IGF.Builder.CreateLoad(Address(
        IGF.Builder.CreateBitCast(buffer.getAddress(), IGM.Int8PtrPtrTy),
=======
    auto *ptr = Builder.CreateLoad(Address(
        Builder.CreateBitCast(buffer.getAddress(), IGM.Int8PtrPtrTy),
>>>>>>> fba882ff
        buffer.getAlignment()));
    IGF.emitDeallocRawCall(ptr, size, alignMask);
    return;
  }

  // Dynamic packing.
<<<<<<< HEAD
  llvm::Value *isInline = emitLoadOfIsInline(IGF, type);
  auto *outlineBB = IGF.createBasicBlock("outline.projectValueInBuffer");
  auto *doneBB = IGF.createBasicBlock("done");

  IGF.Builder.CreateCondBr(isInline, doneBB, outlineBB);

  IGF.Builder.emitBlock(outlineBB);
  {
    ConditionalDominanceScope scope(IGF);
    auto *size = emitLoadOfSize(IGF, type);
    auto *alignMask = emitLoadOfAlignmentMask(IGF, type);
    auto *ptr = IGF.Builder.CreateLoad(Address(
        IGF.Builder.CreateBitCast(buffer.getAddress(), IGM.Int8PtrPtrTy),
        buffer.getAlignment()));
    IGF.emitDeallocRawCall(ptr, size, alignMask);
    IGF.Builder.CreateBr(doneBB);
  }

  IGF.Builder.emitBlock(doneBB);
=======
  auto *projectFun = getDeallocateValueInBufferFunction(IGF.IGM);
  auto *metadata = IGF.emitTypeMetadataRefForLayout(type);
  auto *call = Builder.CreateCall(
      projectFun,
      {metadata, Builder.CreateBitCast(buffer.getAddress(), IGM.OpaquePtrTy)});
  call->setCallingConv(IGF.IGM.DefaultCC);
  call->setDoesNotThrow();
>>>>>>> fba882ff
}<|MERGE_RESOLUTION|>--- conflicted
+++ resolved
@@ -1001,23 +1001,14 @@
   // Handle FixedSize types.
   auto &IGM = IGF.IGM;
   auto storagePtrTy = IGM.getStoragePointerType(type);
-<<<<<<< HEAD
-=======
   auto &Builder = IGF.Builder;
->>>>>>> fba882ff
   if (auto *fixedTI = dyn_cast<FixedTypeInfo>(&IGF.getTypeInfo(type))) {
     auto packing = fixedTI->getFixedPacking(IGM);
 
     // Inline representation.
     if (packing == FixedPacking::OffsetZero) {
-<<<<<<< HEAD
-      return Address(
-          IGF.Builder.CreateBitCast(buffer.getAddress(), storagePtrTy),
-          buffer.getAlignment());
-=======
       return Address(Builder.CreateBitCast(buffer.getAddress(), storagePtrTy),
                      buffer.getAlignment());
->>>>>>> fba882ff
     }
 
     // Outline representation.
@@ -1026,59 +1017,16 @@
     auto alignMask = fixedTI->getStaticAlignmentMask(IGM);
     auto valueAddr =
         IGF.emitAllocRawCall(size, alignMask, "outline.ValueBuffer");
-<<<<<<< HEAD
-    IGF.Builder.CreateStore(
-        valueAddr,
-        Address(IGF.Builder.CreateBitCast(buffer.getAddress(),
-                                          valueAddr->getType()->getPointerTo()),
-                buffer.getAlignment()));
-    return Address(IGF.Builder.CreateBitCast(valueAddr, storagePtrTy),
-=======
     Builder.CreateStore(
         valueAddr,
         Address(Builder.CreateBitCast(buffer.getAddress(),
                                       valueAddr->getType()->getPointerTo()),
                 buffer.getAlignment()));
     return Address(Builder.CreateBitCast(valueAddr, storagePtrTy),
->>>>>>> fba882ff
                    buffer.getAlignment());
   }
 
   // Dynamic packing.
-<<<<<<< HEAD
-  llvm::Value *isInline = emitLoadOfIsInline(IGF, type);
-  auto *outlineBB = IGF.createBasicBlock("outline.allocateValueInBuffer");
-  auto *doneBB = IGF.createBasicBlock("done");
-  llvm::Value *addressInline, *addressOutline;
-  auto *origBB = IGF.Builder.GetInsertBlock();
-  addressInline = IGF.Builder.CreateBitCast(buffer.getAddress(), storagePtrTy);
-  IGF.Builder.CreateCondBr(isInline, doneBB, outlineBB);
-
-  IGF.Builder.emitBlock(outlineBB);
-  {
-    ConditionalDominanceScope scope(IGF);
-    auto *size = emitLoadOfSize(IGF, type);
-    auto *alignMask = emitLoadOfAlignmentMask(IGF, type);
-    auto valueAddr =
-        IGF.emitAllocRawCall(size, alignMask, "outline.ValueBuffer");
-    IGF.Builder.CreateStore(
-        valueAddr,
-        Address(IGF.Builder.CreateBitCast(buffer.getAddress(),
-                                          valueAddr->getType()->getPointerTo()),
-                Alignment(1)));
-    addressOutline = IGF.Builder.CreateBitCast(valueAddr, storagePtrTy);
-    IGF.Builder.CreateBr(doneBB);
-  }
-
-  IGF.Builder.emitBlock(doneBB);
-  auto *addressOfValue = IGF.Builder.CreatePHI(storagePtrTy, 2);
-  addressOfValue->addIncoming(addressInline, origBB);
-  addressOfValue->addIncoming(addressOutline, outlineBB);
-
-  return Address(addressOfValue, Alignment(1));
-}
-
-=======
 
   /// Call a function to handle the non-fixed case.
   auto *allocateFun = getAllocateValueBufferFunction(IGF.IGM);
@@ -1138,77 +1086,32 @@
       true /*noinline*/);
 }
 
->>>>>>> fba882ff
 Address irgen::emitProjectValueInBuffer(IRGenFunction &IGF, SILType type,
                                         Address buffer) {
   // Handle FixedSize types.
   auto &IGM = IGF.IGM;
   auto storagePtrTy = IGM.getStoragePointerType(type);
-<<<<<<< HEAD
-=======
   auto &Builder = IGF.Builder;
->>>>>>> fba882ff
   if (auto *fixedTI = dyn_cast<FixedTypeInfo>(&IGF.getTypeInfo(type))) {
     auto packing = fixedTI->getFixedPacking(IGM);
 
     // Inline representation.
     if (packing == FixedPacking::OffsetZero) {
-<<<<<<< HEAD
-      return Address(
-          IGF.Builder.CreateBitCast(buffer.getAddress(), storagePtrTy),
-          buffer.getAlignment());
-=======
       return Address(Builder.CreateBitCast(buffer.getAddress(), storagePtrTy),
                      buffer.getAlignment());
->>>>>>> fba882ff
     }
 
     // Outline representation.
     assert(packing == FixedPacking::Allocate && "Expect non dynamic packing");
-<<<<<<< HEAD
-    auto valueAddr = IGF.Builder.CreateLoad(
-        Address(IGF.Builder.CreateBitCast(buffer.getAddress(),
-                                          storagePtrTy->getPointerTo()),
-                buffer.getAlignment()));
-    return Address(IGF.Builder.CreateBitCast(valueAddr, storagePtrTy),
-=======
     auto valueAddr = Builder.CreateLoad(
         Address(Builder.CreateBitCast(buffer.getAddress(),
                                       storagePtrTy->getPointerTo()),
                 buffer.getAlignment()));
     return Address(Builder.CreateBitCast(valueAddr, storagePtrTy),
->>>>>>> fba882ff
                    buffer.getAlignment());
   }
 
   // Dynamic packing.
-<<<<<<< HEAD
-  llvm::Value *isInline = emitLoadOfIsInline(IGF, type);
-  auto *outlineBB = IGF.createBasicBlock("outline.projectValueInBuffer");
-  auto *doneBB = IGF.createBasicBlock("done");
-  llvm::Value *addressInline, *addressOutline;
-  auto *origBB = IGF.Builder.GetInsertBlock();
-  addressInline = IGF.Builder.CreateBitCast(buffer.getAddress(), storagePtrTy);
-
-  IGF.Builder.CreateCondBr(isInline, doneBB, outlineBB);
-
-  IGF.Builder.emitBlock(outlineBB);
-  {
-    auto ptr = IGF.Builder.CreateLoad(
-        Address(IGF.Builder.CreateBitCast(buffer.getAddress(),
-                                          storagePtrTy->getPointerTo()),
-                Alignment(1)));
-    addressOutline = IGF.Builder.CreateBitCast(ptr, storagePtrTy);
-    IGF.Builder.CreateBr(doneBB);
-  }
-
-  IGF.Builder.emitBlock(doneBB);
-  auto *addressOfValue = IGF.Builder.CreatePHI(storagePtrTy, 2);
-  addressOfValue->addIncoming(addressInline, origBB);
-  addressOfValue->addIncoming(addressOutline, outlineBB);
-
-  return Address(addressOfValue, Alignment(1));
-=======
   auto *projectFun = getProjectValueInBufferFunction(IGF.IGM);
   auto *metadata = IGF.emitTypeMetadataRefForLayout(type);
   auto *call = Builder.CreateCall(
@@ -1258,7 +1161,6 @@
         Builder.CreateRetVoid();
       },
       true /*noinline*/);
->>>>>>> fba882ff
 }
 
 void irgen::emitDeallocateValueInBuffer(IRGenFunction &IGF,
@@ -1266,10 +1168,7 @@
                                  Address buffer) {
   // Handle FixedSize types.
   auto &IGM = IGF.IGM;
-<<<<<<< HEAD
-=======
   auto &Builder = IGF.Builder;
->>>>>>> fba882ff
   if (auto *fixedTI = dyn_cast<FixedTypeInfo>(&IGF.getTypeInfo(type))) {
     auto packing = fixedTI->getFixedPacking(IGM);
 
@@ -1281,40 +1180,14 @@
     assert(packing == FixedPacking::Allocate && "Expect non dynamic packing");
     auto size = fixedTI->getStaticSize(IGM);
     auto alignMask = fixedTI->getStaticAlignmentMask(IGM);
-<<<<<<< HEAD
-    auto *ptr = IGF.Builder.CreateLoad(Address(
-        IGF.Builder.CreateBitCast(buffer.getAddress(), IGM.Int8PtrPtrTy),
-=======
     auto *ptr = Builder.CreateLoad(Address(
         Builder.CreateBitCast(buffer.getAddress(), IGM.Int8PtrPtrTy),
->>>>>>> fba882ff
         buffer.getAlignment()));
     IGF.emitDeallocRawCall(ptr, size, alignMask);
     return;
   }
 
   // Dynamic packing.
-<<<<<<< HEAD
-  llvm::Value *isInline = emitLoadOfIsInline(IGF, type);
-  auto *outlineBB = IGF.createBasicBlock("outline.projectValueInBuffer");
-  auto *doneBB = IGF.createBasicBlock("done");
-
-  IGF.Builder.CreateCondBr(isInline, doneBB, outlineBB);
-
-  IGF.Builder.emitBlock(outlineBB);
-  {
-    ConditionalDominanceScope scope(IGF);
-    auto *size = emitLoadOfSize(IGF, type);
-    auto *alignMask = emitLoadOfAlignmentMask(IGF, type);
-    auto *ptr = IGF.Builder.CreateLoad(Address(
-        IGF.Builder.CreateBitCast(buffer.getAddress(), IGM.Int8PtrPtrTy),
-        buffer.getAlignment()));
-    IGF.emitDeallocRawCall(ptr, size, alignMask);
-    IGF.Builder.CreateBr(doneBB);
-  }
-
-  IGF.Builder.emitBlock(doneBB);
-=======
   auto *projectFun = getDeallocateValueInBufferFunction(IGF.IGM);
   auto *metadata = IGF.emitTypeMetadataRefForLayout(type);
   auto *call = Builder.CreateCall(
@@ -1322,5 +1195,4 @@
       {metadata, Builder.CreateBitCast(buffer.getAddress(), IGM.OpaquePtrTy)});
   call->setCallingConv(IGF.IGM.DefaultCC);
   call->setDoesNotThrow();
->>>>>>> fba882ff
 }