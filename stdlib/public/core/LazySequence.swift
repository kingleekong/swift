//===--- LazySequence.swift -----------------------------------------------===//
//
// This source file is part of the Swift.org open source project
//
// Copyright (c) 2014 - 2016 Apple Inc. and the Swift project authors
// Licensed under Apache License v2.0 with Runtime Library Exception
//
// See http://swift.org/LICENSE.txt for license information
// See http://swift.org/CONTRIBUTORS.txt for the list of Swift project authors
//
//===----------------------------------------------------------------------===//

/// A sequence on which normally-eager operations such as `map` and
/// `filter` are implemented lazily.
///
/// Lazy sequences can be used to avoid needless storage allocation
/// and computation, because they use an underlying sequence for
/// storage and compute their elements on demand.  For example,
///
///     [1, 2, 3].lazy.map { $0 * 2 }
///
/// is a sequence containing { `2`, `4`, `6` }.  Each time an element
/// of the lazy sequence is accessed, an element of the underlying
/// array is accessed and transformed by the closure.
///
/// Sequence operations taking closure arguments, such as `map` and
/// `filter`, are normally eager: they use the closure immediately and
/// return a new array.  Using the `lazy` property gives the standard
/// library explicit permission to store the closure and the sequence
/// in the result, and defer computation until it is needed.
///
/// To add new lazy sequence operations, extend this protocol with
/// methods that return lazy wrappers that are themselves
/// `LazySequenceProtocol`s.  For example, given an eager `scan`
/// method defined as follows
///
///     extension Sequence {
///       /// Returns an array containing the results of
///       ///
///       ///   p.reduce(initial, combine: combine)
///       ///
///       /// for each prefix `p` of `self`, in order from shortest to
///       /// longest.  For example:
///       ///
///       ///     (1..<6).scan(0, combine: +) // [0, 1, 3, 6, 10, 15]
///       ///
///       /// - Complexity: O(N)
///       func scan<ResultElement>(
///         initial: ResultElement,
<<<<<<< HEAD
///         @noescape combine: (ResultElement, Iterator.Element)->ResultElement
=======
///         @noescape combine: (ResultElement, Generator.Element) -> ResultElement
>>>>>>> d56b8ba4
///       ) -> [ResultElement] {
///         var result = [initial]
///         for x in self {
///           result.append(combine(result.last!, x))
///         }
///         return result
///       }
///     }
///
/// we can build a sequence that lazily computes the elements in the
/// result of `scan`:
///
///     struct LazyScanIterator<Base : IteratorProtocol, ResultElement>
///       : IteratorProtocol {
///       mutating func next() -> ResultElement? {
///         return nextElement.map { result in
///           nextElement = base.next().map { combine(result, $0) }
///           return result
///         }
///       }
///       private var nextElement: ResultElement? // The next result of next().
<<<<<<< HEAD
///       private var base: Base                  // The underlying iterator.
///       private let combine: (ResultElement, Base.Element)->ResultElement
=======
///       private var base: Base                  // The underlying generator.
///       private let combine: (ResultElement, Base.Element) -> ResultElement
>>>>>>> d56b8ba4
///     }
///     
///     struct LazyScanSequence<Base: Sequence, ResultElement>
///       : LazySequenceProtocol // Chained operations on self are lazy, too
///     {
///       func iterator() -> LazyScanIterator<Base.Iterator, ResultElement> {
///         return LazyScanIterator(
///           nextElement: initial, base: base.iterator(), combine: combine)
///       }
///       private let initial: ResultElement
///       private let base: Base
///       private let combine:
<<<<<<< HEAD
///         (ResultElement, Base.Iterator.Element)->ResultElement
=======
///         (ResultElement, Base.Generator.Element) -> ResultElement
>>>>>>> d56b8ba4
///     }
///
/// and finally, we can give all lazy sequences a lazy `scan` method:
///     
///     extension LazySequenceProtocol {
///       /// Returns a sequence containing the results of
///       ///
///       ///   p.reduce(initial, combine: combine)
///       ///
///       /// for each prefix `p` of `self`, in order from shortest to
///       /// longest.  For example:
///       ///
///       ///     Array((1..<6).lazy.scan(0, combine: +)) // [0, 1, 3, 6, 10, 15]
///       ///
///       /// - Complexity: O(1)
///       func scan<ResultElement>(
///         initial: ResultElement,
<<<<<<< HEAD
///         combine: (ResultElement, Iterator.Element)->ResultElement
=======
///         combine: (ResultElement, Generator.Element) -> ResultElement
>>>>>>> d56b8ba4
///       ) -> LazyScanSequence<Self, ResultElement> {
///         return LazyScanSequence(
///           initial: initial, base: self, combine: combine)
///       }
///     }
///
/// - See also: `LazySequence`, `LazyCollectionProtocol`, `LazyCollection`
///
/// - Note: The explicit permission to implement further operations
///   lazily applies only in contexts where the sequence is statically
///   known to conform to `LazySequenceProtocol`.  Thus, side-effects such
///   as the accumulation of `result` below are never unexpectedly
///   dropped or deferred:
///
///       extension Sequence where Iterator.Element == Int {
///         func sum() -> Int {
///           var result = 0
///           _ = self.map { result += $0 }
///           return result
///         }
///       }
///
///   [We don't recommend that you use `map` this way, because it
///   creates and discards an array. `sum` would be better implemented
///   using `reduce`].
public protocol LazySequenceProtocol : Sequence {
  /// A `Sequence` that can contain the same elements as this one,
  /// possibly with a simpler type.
  ///
  /// - See also: `elements`
  typealias Elements: Sequence = Self

  /// A sequence containing the same elements as this one, possibly with
  /// a simpler type.
  ///
  /// When implementing lazy operations, wrapping `elements` instead
  /// of `self` can prevent result types from growing an extra
  /// `LazySequence` layer.  For example,
  ///
  /// _prext_ example needed
  ///
  /// Note: this property need not be implemented by conforming types,
  /// it has a default implementation in a protocol extension that
  /// just returns `self`.
  var elements: Elements {get} 
}

/// When there's no special associated `Elements` type, the `elements`
/// property is provided.
extension LazySequenceProtocol where Elements == Self {
  /// Identical to `self`.
  public var elements: Self { return self }
}

/// A sequence containing the same elements as a `Base` sequence, but
/// on which some operations such as `map` and `filter` are
/// implemented lazily.
///
/// - See also: `LazySequenceProtocol`
public struct LazySequence<Base : Sequence>
  : LazySequenceProtocol, _SequenceWrapper {

  /// Creates a sequence that has the same elements as `base`, but on
  /// which some operations such as `map` and `filter` are implemented
  /// lazily.
  internal init(_ base: Base) {
    self._base = base
  }
  
  public var _base: Base

  /// The `Base` (presumably non-lazy) sequence from which `self` was created.
  public var elements: Base { return _base }
}

extension Sequence {
  /// A sequence containing the same elements as a `Base` sequence,
  /// but on which some operations such as `map` and `filter` are
  /// implemented lazily.
  ///
  /// - See also: `LazySequenceProtocol`, `LazySequence`
  public var lazy: LazySequence<Self> {
    return LazySequence(self)
  }
}

/// Avoid creating multiple layers of `LazySequence` wrapper.
/// Anything conforming to `LazySequenceProtocol` is already lazy.
extension LazySequenceProtocol {
  /// Identical to `self`.
  public var lazy: Self {
    return self
  }
}
<|MERGE_RESOLUTION|>--- conflicted
+++ resolved
@@ -47,11 +47,7 @@
 ///       /// - Complexity: O(N)
 ///       func scan<ResultElement>(
 ///         initial: ResultElement,
-<<<<<<< HEAD
-///         @noescape combine: (ResultElement, Iterator.Element)->ResultElement
-=======
-///         @noescape combine: (ResultElement, Generator.Element) -> ResultElement
->>>>>>> d56b8ba4
+///         @noescape combine: (ResultElement, Iterator.Element) -> ResultElement
 ///       ) -> [ResultElement] {
 ///         var result = [initial]
 ///         for x in self {
@@ -73,13 +69,8 @@
 ///         }
 ///       }
 ///       private var nextElement: ResultElement? // The next result of next().
-<<<<<<< HEAD
 ///       private var base: Base                  // The underlying iterator.
-///       private let combine: (ResultElement, Base.Element)->ResultElement
-=======
-///       private var base: Base                  // The underlying generator.
 ///       private let combine: (ResultElement, Base.Element) -> ResultElement
->>>>>>> d56b8ba4
 ///     }
 ///     
 ///     struct LazyScanSequence<Base: Sequence, ResultElement>
@@ -92,11 +83,7 @@
 ///       private let initial: ResultElement
 ///       private let base: Base
 ///       private let combine:
-<<<<<<< HEAD
-///         (ResultElement, Base.Iterator.Element)->ResultElement
-=======
-///         (ResultElement, Base.Generator.Element) -> ResultElement
->>>>>>> d56b8ba4
+///         (ResultElement, Base.Iterator.Element) -> ResultElement
 ///     }
 ///
 /// and finally, we can give all lazy sequences a lazy `scan` method:
@@ -114,11 +101,7 @@
 ///       /// - Complexity: O(1)
 ///       func scan<ResultElement>(
 ///         initial: ResultElement,
-<<<<<<< HEAD
-///         combine: (ResultElement, Iterator.Element)->ResultElement
-=======
-///         combine: (ResultElement, Generator.Element) -> ResultElement
->>>>>>> d56b8ba4
+///         combine: (ResultElement, Iterator.Element) -> ResultElement
 ///       ) -> LazyScanSequence<Self, ResultElement> {
 ///         return LazyScanSequence(
 ///           initial: initial, base: self, combine: combine)
